--- conflicted
+++ resolved
@@ -265,11 +265,7 @@
       MODEL_EXTRA_CFG_PATH="${CODE_PATH}/omniinfer/tests/test_config/test_config_decode.json"
       EXTRA_ARGS='--enable-expert-parallel --disable-log-requests --max-num-seqs 32'
       GPU_UTIL=0.92
-<<<<<<< HEAD
-      ADDITIONAL_CONFIG='{"enable_graph_mode": true, "use_cached_npu_graph": true}'
-=======
       ADDITIONAL_CONFIG='{"graph_model_compile_config": {"level":1}}'
->>>>>>> edbef3b2
       VLLM_ENABLE_MC2=1
       HCCL_OP_EXPANSION_MODE="AIV"
       export PYTORCH_NPU_ALLOC_CONF=expandable_segments:True
