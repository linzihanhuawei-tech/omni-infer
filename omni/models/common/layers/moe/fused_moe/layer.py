--- conflicted
+++ resolved
@@ -193,15 +193,9 @@
         self.planner = kwargs.get("planner", None)
         self.moe_layer_idx = kwargs.get("moe_layer_idx", None)
         self.expert_mapping = kwargs.get("expert_mapping", None)
-<<<<<<< HEAD
-
-        if model_extra_config.operator_opt_config.enable_moe_expert_parallel:
-            ep_size = get_ep_group().world_size - model_extra_config.parall_config.redundancy_shared_expert_num
-=======
         ep_size = get_ep_group().world_size
         if ep_size > 1:
             ep_size = ep_size - model_extra_config.parall_config.redundancy_shared_expert_num
->>>>>>> f05ae6c1
             num_experts = int(num_experts / ep_size)
             tp_size = 1
 
