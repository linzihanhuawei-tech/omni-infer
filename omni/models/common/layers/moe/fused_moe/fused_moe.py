# SPDX-License-Identifier: MIT
# Copyright (c) 2025 Huawei Technologies Co., Ltd. All Rights Reserved.

"""Fused MoE kernel."""
from typing import Optional, Tuple
import torch_npu
import torch
import torchair as tng
import numpy as np
import torch.distributed as dist

from vllm.platforms import current_platform
from vllm.distributed import get_world_group
from vllm.forward_context import get_forward_context

from vllm.distributed import (
    get_world_group,
    get_dp_group,
    get_ep_group
)
from omni.models.common.config.model_config import model_extra_config


def fused_topk(
        gating_output: torch.Tensor,
        topk: int,
        renormalize: bool,
):
    topk_weights, topk_ids, row_idx = torch_npu.npu_moe_gating_top_k_softmax(gating_output, k=topk)

    if renormalize:
        topk_weights /= topk_weights.sum(dim=-1, keepdim=True)

    return topk_weights, topk_ids, row_idx


# This is used by the Deepseek-V2 and Deepseek-V3 model
def grouped_topk(
        hidden_states: torch.Tensor,
        gating_output: torch.Tensor,
        topk: int,
        renormalize: bool,
        num_expert_group: int = 0,
        topk_group: int = 0,
        scoring_func: str = "softmax",
        e_score_correction_bias: Optional[torch.Tensor] = None
):
    gating_output = gating_output.float()
    # scores = torch.softmax(gating_output, dim=-1)
    if scoring_func == "softmax":
        scores = torch.softmax(gating_output, dim=-1)
    elif scoring_func == "sigmoid":
        scores = gating_output.sigmoid()
    else:
        raise ValueError(f"Unsupported scoring function: {scoring_func}")

    if e_score_correction_bias is not None:
        scores = scores + e_score_correction_bias.unsqueeze(0)
    num_token = scores.shape[0]
    group_scores = scores.view(num_token, num_expert_group,
                               -1).max(dim=-1).values  # [n, n_group]
    group_idx = torch.topk(group_scores, k=topk_group, dim=-1,
                           sorted=False)[1]  # [n, top_k_group]
    group_mask = torch.zeros_like(group_scores)  # [n, n_group]
    group_mask.scatter_(1, group_idx, 1)  # [n, n_group]
    score_mask = group_mask.unsqueeze(-1).expand(
        num_token, num_expert_group,
        scores.shape[-1] // num_expert_group).reshape(num_token, -1)  # [n, e]
    tmp_scores = scores.masked_fill(~score_mask.bool(), 0.0)  # [n, e]
    topk_weights, topk_ids = torch.topk(tmp_scores,
                                        k=topk,
                                        dim=-1,
                                        sorted=False)

    if renormalize:
        topk_weights = topk_weights / topk_weights.sum(dim=-1, keepdim=True)

    topk_ids = topk_ids.int()
    # adapt add row_idx
    row_idx = torch.arange(topk_ids.numel(), device=topk_ids.device, dtype=topk_ids.dtype)
    row_idx = row_idx.reshape(topk_ids.shape[1], topk_ids.shape[0]).transpose(1, 0).contiguous()
    # adapt end

    return topk_weights, topk_ids, row_idx


def fused_experts_allgather_ep(hidden_states: torch.Tensor,
                               w1: Tuple,
                               w2: Tuple,
                               topk_weights: torch.Tensor,
                               topk_ids: torch.Tensor,
                               row_idx: torch.Tensor,
                               warm_up: bool,
                               n_routed_experts: int,
                               local_expert_indices: list,
                               best_expert_tokens: Optional[torch.Tensor] = None
                               ):
    expert_parallel_size = get_ep_group().world_size

    if expert_parallel_size > 1:
        num_tokens, hidden_size = hidden_states.shape

        if warm_up:
            topk = topk_ids.shape[1]
            sorted_tokens = torch.randn(topk * num_tokens, hidden_size, dtype=hidden_states.dtype,
                                        device=hidden_states.device)
            expanded_src_to_dst_row = row_idx.reshape(-1)
            expanded_expert_idx = torch.zeros_like(topk_ids).reshape(-1).to(torch.int32)

            expert_tokens = torch_npu.npu_moe_compute_expert_tokens(expanded_expert_idx, n_routed_experts)
            expert_tokens = expert_tokens.to(torch.int64)

            gate_up_proj = torch_npu.npu_grouped_matmul(
                x=[sorted_tokens],
                weight=w1,
                group_list_type=0,
                group_type=0,
                group_list=expert_tokens,
            )

            gate_up_proj = torch_npu.npu_swiglu(gate_up_proj)

            out = torch_npu.npu_grouped_matmul(
                x=[gate_up_proj],
                weight=w2,
                group_list_type=0,
                group_type=0,
                group_list=expert_tokens,
            )

            output = torch_npu.npu_moe_finalize_routing(
                out,
                skip1=None,
                skip2=None,
                bias=None,
                scales=topk_weights,
                expanded_src_to_dst_row=expanded_src_to_dst_row,
                export_for_source_row=topk_ids,
            )
        else:
            global_local_mask = (topk_ids >= local_expert_indices[0]) & \
                                (topk_ids <= local_expert_indices[-1])
            non_global_local_mask = (~global_local_mask).to(torch.int32)
            global_local_mask = global_local_mask.to(torch.int32)

            topk_ids -= get_ep_group().rank_in_group * n_routed_experts
            local_topk_ids_mask_with_max = topk_ids * global_local_mask + non_global_local_mask * n_routed_experts

            sorted_tokens, expanded_src_to_dst_row, expanded_expert_idx = torch_npu.npu_moe_init_routing(
                hidden_states,
                row_idx=row_idx,
                expert_idx=local_topk_ids_mask_with_max,
                active_num=_MAX_NUM_TOKEN)

            if expanded_expert_idx.shape[0] > 8192:
                expert_tokens = torch_npu.npu_moe_compute_expert_tokens(expanded_expert_idx, n_routed_experts + 1)
                expert_tokens = expert_tokens[:-1]
            else:
                expert_tokens = torch_npu.npu_moe_compute_expert_tokens(expanded_expert_idx, n_routed_experts)

            if best_expert_tokens is not None:
                expert_tokens = best_expert_tokens

            gate_up_proj = torch_npu.npu_grouped_matmul(
                x=[sorted_tokens],
                weight=w1,
                group_list_type=0,
                group_type=0,
                group_list=expert_tokens,
            )

            gate_up_proj = torch_npu.npu_swiglu(gate_up_proj)

            out = torch_npu.npu_grouped_matmul(
                x=[gate_up_proj],
                weight=w2,
                group_list_type=0,
                group_type=0,
                group_list=expert_tokens,
            )
            if out.shape[0] < 12288:
                sorted_tokens_mask = expanded_expert_idx != n_routed_experts
                out *= sorted_tokens_mask.unsqueeze(1)
            else:
                out[expert_tokens[-1]:] = 0

            output = torch_npu.npu_moe_finalize_routing(
                out,
                skip1=None,
                skip2=None,
                bias=None,
                scales=topk_weights,
                expanded_src_to_dst_row=expanded_src_to_dst_row,
                export_for_source_row=topk_ids,
            )

        return output
    else:
        raise ValueError("expert_parallel_size should be larger than 1 if enable_moe_expert_parallel")


def fused_experts_alltoall_ep(hidden_states: torch.Tensor,
                              w1: Tuple,
                              w2: Tuple,
                              topk_weights: torch.Tensor,
                              topk_ids: torch.Tensor,
                              row_idx: torch.Tensor,
                              warm_up: bool,
                              ):
    ep_size = get_ep_group().world_size

    if ep_size > 1:
        num_tokens, hidden_size = hidden_states.shape

        num_local_experts = w1.shape[0]
        num_global_experts = num_local_experts * ep_size

        if warm_up:
            num_global_experts = num_local_experts * ep_size
            idx_all_prefill = num_tokens * topk_ids.shape[1]
            topk_idx = torch.arange(0, idx_all_prefill, dtype=torch.int32, device=current_platform.device_type).reshape(
                -1, topk_ids.shape[
                    1]) % num_global_experts
            tokens_per_expert = torch.full((num_global_experts,), idx_all_prefill / num_global_experts,
                                           dtype=torch.int32, device=current_platform.device_type)

            sorted_local_tokens, expanded_src_to_dst_row, expanded_expert_idx = torch_npu.npu_moe_init_routing(
                hidden_states,
                row_idx=row_idx,
                expert_idx=topk_idx,
                active_num=num_tokens)

            global_local_tokens = torch.zeros_like(sorted_local_tokens)

            dist.all_to_all_single(
                global_local_tokens,
                sorted_local_tokens,
            )

            global_local_indexs = torch.zeros((global_local_tokens.shape[0]), device=global_local_tokens.device,
                                              dtype=torch.int32)

            s = 0
            for i, k in enumerate(tokens_per_expert.cpu()):
                global_local_indexs[s: s + k] = i % num_local_experts
                s += k
            permuted_row_idx = torch.arange(global_local_indexs.numel(), device=global_local_indexs.device,
                                            dtype=global_local_indexs.dtype).unsqueeze(-1)

            global_local_indexs = global_local_indexs.unsqueeze(-1)

            sorted_local_tokens1, expanded_src_to_dst_row1, expanded_expert_idx1 = torch_npu.npu_moe_init_routing(
                global_local_tokens.to(current_platform.device_type),
                row_idx=permuted_row_idx,
                expert_idx=global_local_indexs,
                active_num=global_local_tokens.shape[0])

            if expanded_expert_idx.shape[0] > 8192:
                group_list = torch_npu.npu_moe_compute_expert_tokens(expanded_expert_idx1, num_local_experts + 1)
                group_list = group_list[:-1]
            else:
                group_list = torch_npu.npu_moe_compute_expert_tokens(expanded_expert_idx1, num_local_experts)

            if len(sorted_local_tokens1) > 0:
                gate_up_proj = torch_npu.npu_grouped_matmul(
                    x=[sorted_local_tokens1],
                    weight=w1,
                    group_list_type=0,
                    group_type=0,
                    group_list=group_list,
                )

                gate_up_proj = torch_npu.npu_swiglu(gate_up_proj)

                out = torch_npu.npu_grouped_matmul(
                    x=[gate_up_proj],
                    weight=w2,
                    group_list_type=0,
                    group_type=0,
                    group_list=group_list,
                )
                topk_weights1 = torch.ones(global_local_indexs.shape, dtype=torch.float32, device=out.device)
                new_x = torch_npu.npu_moe_finalize_routing(
                    out,
                    skip1=None,
                    skip2=None,
                    bias=None,
                    scales=topk_weights1,
                    expanded_src_to_dst_row=expanded_src_to_dst_row1,
                    export_for_source_row=global_local_indexs,
                )
            else:
                new_x = sorted_local_tokens1

            gathered_tokens = torch.zeros_like(new_x)
            dist.all_to_all_single(
                gathered_tokens,
                new_x)
            final_out = torch_npu.npu_moe_finalize_routing(
                gathered_tokens,
                skip1=None,
                skip2=None,
                bias=None,
                scales=topk_weights,
                expanded_src_to_dst_row=expanded_src_to_dst_row,
                export_for_source_row=topk_idx,
            )

        else:
            tokens_per_expert = torch.histc(topk_ids, bins=num_global_experts, min=0, max=num_global_experts - 1)

            sorted_local_tokens, expanded_src_to_dst_row, expanded_expert_idx = torch_npu.npu_moe_init_routing(
                hidden_states,
                row_idx=row_idx,
                expert_idx=topk_ids,
                active_num=num_tokens)
            sorted_local_tokens_shape = sorted_local_tokens.shape

            tokens_per_ep_rank = tokens_per_expert.view(ep_size, -1).sum(dim=1)
            tokens_per_expert_group = tokens_per_expert.new_empty(
                tokens_per_expert.shape[0]
            )
            dist.all_to_all_single(tokens_per_expert_group, tokens_per_expert)

            output_splits = tokens_per_expert_group.view(ep_size, -1).sum(1).tolist()
            global_local_tokens = sorted_local_tokens.new_empty(
                tokens_per_expert_group.sum(dim=0), sorted_local_tokens.shape[1]
            )
            input_split_sizes = tokens_per_ep_rank.tolist()

            dist.all_to_all_single(
                global_local_tokens,
                sorted_local_tokens,
                output_split_sizes=output_splits,
                input_split_sizes=input_split_sizes,
            )

            tokens_per_expert_post_gather = tokens_per_expert_group.view(
                ep_size, num_local_experts
            ).sum(dim=0)
            global_local_indexs = np.zeros(shape=(global_local_tokens.shape[0],), dtype=np.int32)

            s = 0
            for i, k in enumerate(tokens_per_expert_group.cpu()):
                global_local_indexs[s: s + k] = i % num_local_experts
                s += k

            gatherd_idxs = global_local_indexs.argsort()
            gatherd_idxs = torch.from_numpy(gatherd_idxs).npu()
            sorted_local_tokens1 = global_local_tokens[gatherd_idxs]
            tokens_per_expert = tokens_per_expert_post_gather
            group_list = torch.cumsum(tokens_per_expert, dim=0)

            if len(sorted_local_tokens1) > 0:
                gate_up_proj = torch_npu.npu_grouped_matmul(
                    x=[sorted_local_tokens1],
                    weight=w1,
                    group_list_type=0,
                    group_type=0,
                    group_list=group_list,
                )

                gate_up_proj = torch_npu.npu_swiglu(gate_up_proj)
                out = torch_npu.npu_grouped_matmul(
                    x=[gate_up_proj],
                    weight=w2,
                    group_list_type=0,
                    group_type=0,
                    group_list=group_list,
                )


            else:
                out = sorted_local_tokens1

            new_x = torch.empty_like(out)
            new_x[gatherd_idxs] = out
            gathered_tokens = new_x.new_empty(*sorted_local_tokens_shape)
            dist.all_to_all_single(
                gathered_tokens,
                new_x,
                output_split_sizes=input_split_sizes,
                input_split_sizes=output_splits,
            )
            final_out = torch_npu.npu_moe_finalize_routing(
                gathered_tokens,
                skip1=None,
                skip2=None,
                bias=None,
                scales=topk_weights,
                expanded_src_to_dst_row=expanded_src_to_dst_row,
                export_for_source_row=topk_ids,
            )
        return final_out
    else:
        raise ValueError("expert_parallel_size should be larger than 1 if enable_moe_expert_parallel")


def fused_experts_ep_best_alltoall(hidden_states: torch.Tensor,
                                   w1: Tuple,
                                   w2: Tuple,
                                   topk_weights: torch.Tensor,
                                   topk_ids: torch.Tensor,
                                   row_idx: torch.Tensor
                                   ):
    ep_size = get_ep_group().world_size

    num_tokens, hidden_size = hidden_states.shape

    num_local_experts = w1.shape[0]
    num_global_experts = num_local_experts * ep_size

    if num_tokens == ep_size:
        idx_all_decode = num_tokens * topk_ids.shape[1] * num_local_experts
        topk_idx = torch.arange(0, idx_all_decode, num_local_experts, dtype=torch.int32,
                                device=current_platform.device_type).reshape(-1, topk_ids.shape[1]) % num_global_experts
        tokens_per_expert = torch.zeros([num_global_experts], device=current_platform.device_type,
                                        dtype=torch.int32).reshape(ep_size, num_local_experts)
        tokens_per_expert[:, 0] = topk_ids.shape[1]
        tokens_per_expert = tokens_per_expert.view(-1)
    else:
        idx_all_prefill = num_tokens * topk_ids.shape[1]
        topk_idx = torch.arange(0, idx_all_prefill, dtype=torch.int32, device=current_platform.device_type).reshape(-1,
                                                                                                                    topk_ids.shape[
                                                                                                                        1]) % num_global_experts
        tokens_per_expert = torch.full((num_global_experts,), idx_all_prefill / num_global_experts, dtype=torch.int32,
                                       device=current_platform.device_type)

    sorted_local_tokens, expanded_src_to_dst_row, expanded_expert_idx = torch_npu.npu_moe_init_routing(
        hidden_states,
        row_idx=row_idx,
        expert_idx=topk_idx,
        active_num=num_tokens)

    global_local_tokens = torch.zeros_like(sorted_local_tokens)

    dist.all_to_all_single(
        global_local_tokens,
        sorted_local_tokens,
    )

    global_local_indexs = np.zeros(shape=(global_local_tokens.shape[0],), dtype=np.int32)

    s = 0
    for i, k in enumerate(tokens_per_expert.cpu()):
        global_local_indexs[s: s + k] = i % num_local_experts
        s += k

    tokens_per_expert_post_gather = tokens_per_expert.view(
        ep_size, num_local_experts
    ).sum(dim=0)
    gatherd_idxs = global_local_indexs.argsort()
    sorted_local_tokens1 = global_local_tokens[gatherd_idxs]

    group_list = torch.cumsum(tokens_per_expert_post_gather, dim=0)

    if len(sorted_local_tokens1) > 0:
        gate_up_proj = torch_npu.npu_grouped_matmul(
            x=[sorted_local_tokens1],
            weight=w1,
            group_list_type=0,
            group_type=0,
            group_list=group_list,
        )

        gate_up_proj = torch_npu.npu_swiglu(gate_up_proj)
        out = torch_npu.npu_grouped_matmul(
            x=[gate_up_proj],
            weight=w2,
            group_list_type=0,
            group_type=0,
            group_list=group_list,
        )
    else:
        out = sorted_local_tokens1
    new_x = torch.empty_like(out)
    new_x[gatherd_idxs] = out
    gathered_tokens = torch.zeros_like(new_x)
    dist.all_to_all_single(
        gathered_tokens,
        new_x)
    outs = gathered_tokens

    final_out = torch_npu.npu_moe_finalize_routing(
        outs,
        skip1=None,
        skip2=None,
        bias=None,
        scales=topk_weights,
        expanded_src_to_dst_row=expanded_src_to_dst_row,
        export_for_source_row=topk_idx,
    )
    return final_out


def fused_experts_allgather_ep_a3(layer: torch.nn.Module,
                                  hidden_states: torch.Tensor,
                                  pertoken_scale: torch.Tensor,
                                  topk_weights: torch.Tensor,
                                  topk_ids: torch.Tensor,
                                  n_routed_experts: int,
                                  is_prefill: bool,
                                  max_num_deployed_expert_per_rank: int  # ENABLE_OMNI_PLANNER
                                  ):
    redundancy_shared_expert_num = model_extra_config.parall_config.redundancy_shared_expert_num
    expert_parallel_size = get_ep_group().world_size - redundancy_shared_expert_num

    if expert_parallel_size > 1:
        batch_size, hidden_size = hidden_states.shape
        hidden_states = hidden_states.view(-1, hidden_size)
        n_total_expert = n_routed_experts * expert_parallel_size

        experts_start_idx = (
                                    get_world_group().rank_in_group - redundancy_shared_expert_num) * max_num_deployed_expert_per_rank  # ENABLE_OMNI_PLANNER
        experts_end_idx = experts_start_idx + n_routed_experts
        expert_range = [experts_start_idx, experts_end_idx]

        sorted_tokens, expanded_x_idx, expert_tokens, dynamic_quant_scale = torch_npu.npu_moe_init_routing_v2(
            hidden_states, topk_ids, scale=pertoken_scale, offset=None, active_num=topk_ids.numel(), expert_capacity=-1,
            expert_num=n_total_expert, drop_pad_mode=0, expert_tokens_num_type=1, expert_tokens_num_flag=True,
            quant_mode=-1, active_expert_range=expert_range, row_idx_type=1)

        if is_prefill or not model_extra_config.operator_opt_config.enable_kv_rmsnorm_rope_cache:
            sorted_topk_weight = torch.index_select(topk_weights.reshape(-1), 0, expanded_x_idx)
            row_index = expanded_x_idx // topk_ids.shape[-1]
            row_index = row_index.to(torch.int64)
            share_input = torch.zeros((batch_size // get_dp_group().world_size, hidden_size), dtype=torch.bfloat16,
                                      device=current_platform.device_type)
        else:
            with tng.scope.npu_stream_switch('11'):
                expanded_x_idx = tng.scope.npu_wait_tensor(expanded_x_idx, expanded_x_idx)
                sorted_topk_weight = torch.index_select(topk_weights.reshape(-1), 0, expanded_x_idx)
                row_index = expanded_x_idx // topk_ids.shape[-1]
                row_index = row_index.to(torch.int64)
                share_input = torch.zeros((batch_size // get_dp_group().world_size, hidden_size), dtype=torch.bfloat16,
                                          device=current_platform.device_type)
        if layer.weight_num_bits == 8:
            scale_2 = torch.ones((n_routed_experts, layer.w13_weight_scale.shape[-1] // 2), dtype=torch.float32,
                                 device=current_platform.device_type)
            gate_up_proj = torch_npu.npu_grouped_matmul([sorted_tokens], [layer.w13_weight], bias=None,
                                                        group_list=expert_tokens,
                                                        split_item=3, output_dtype=torch.int32, group_type=0,
                                                        group_list_type=1)[0]
            gate_up_proj, pertoken_scale = torch_npu.npu_dequant_swiglu_quant(gate_up_proj,
                                                                              weight_scale=layer.w13_weight_scale,
                                                                              activation_scale=dynamic_quant_scale,
                                                                              bias=None, quant_scale=scale_2,
                                                                              quant_offset=None,
                                                                              group_index=expert_tokens,
                                                                              activate_left=True, quant_mode=1)

            output = torch_npu.npu_grouped_matmul_finalize_routing(gate_up_proj, layer.w2_weight, expert_tokens,
                                                                   scale=layer.w2_weight_scale.to(torch.float),
                                                                   bias=None,
                                                                   pertoken_scale=pertoken_scale,
                                                                   shared_input=share_input,
                                                                   logit=sorted_topk_weight,
                                                                   row_index=row_index,
                                                                   output_bs=batch_size,
                                                                   shared_input_weight=1.0,
                                                                   group_list_type=1, shared_input_offset=0).to(
                torch.bfloat16)
            return output
        elif layer.weight_num_bits == 4:
            gate_up_proj = \
            torch_npu.npu_grouped_matmul([sorted_tokens], [layer.w13_weight], bias=[layer.w13_weight_bias],
                                         scale=[layer.w13_weight_int4_scale],
                                         offset=None, antiquant_scale=None, antiquant_offset=None,
                                         per_token_scale=[dynamic_quant_scale],
                                         group_list=expert_tokens,
                                         activation_input=None, activation_quant_scale=None,
                                         activation_quant_offset=None, split_item=3, group_type=0,
                                         group_list_type=1, act_type=0, output_dtype=torch.bfloat16)[0]

            fake_scale = torch.ones(layer.w13_weight_int4_scale.shape, dtype=torch.float32, device="npu").view(
                -1, layer.w13_weight_int4_scale.shape[-1])
            dynamic_quant_scale = torch.ones(dynamic_quant_scale.shape, dtype=torch.float32, device="npu")
            scale_2 = torch.ones((n_routed_experts, layer.w13_weight_int4_scale.shape[-1] // 2),
                                 dtype=torch.float32, device="npu")
            gate_up_proj, pertoken_scale = torch_npu.npu_dequant_swiglu_quant(gate_up_proj,
                                                                              weight_scale=fake_scale,
                                                                              activation_scale=dynamic_quant_scale,
                                                                              bias=None, quant_scale=scale_2,
                                                                              quant_offset=None,
                                                                              group_index=expert_tokens,
                                                                              activate_left=True, quant_mode=1)

            output = torch_npu.npu_grouped_matmul_finalize_routing(gate_up_proj, layer.w2_weight,
                                                                   group_list=expert_tokens,
                                                                   scale=layer.w2_weight_int4_scale,
                                                                   bias=layer.w2_weight_bias,
                                                                   pertoken_scale=pertoken_scale,
                                                                   shared_input=share_input,
                                                                   logit=sorted_topk_weight,
                                                                   row_index=row_index,
                                                                   output_bs=batch_size, group_list_type=1).to(
                torch.bfloat16)
            return output


def gmm_expert(layer, x, expert_tokens, dynamic_scale=None, avg_tokens_per_expert=None):
    # no need to transpose weight here if weight_nz enabled
    hidden_size = x.size(-1)
    h = x
    pertoken_scale = dynamic_scale

    if pertoken_scale.dim() > 1:
        pertoken_scale = pertoken_scale.reshape(-1)
        h = h.view(-1, hidden_size)
    # gmm1: gate_up
    avg_tokens_per_expert = avg_tokens_per_expert or [0]

    if layer.weight_num_bits == 8:
        mm1_mm3 = torch_npu.npu_grouped_matmul([h], [layer.w13_weight],
                                               group_list=expert_tokens, split_item=3,
                                               output_dtype=torch.int32, group_type=0,
                                               group_list_type=1, tuning_config=avg_tokens_per_expert)[0]
        # dequant_swiglu_quant
        scale_2 = torch.ones((expert_tokens.shape[0], layer.w13_weight_scale.shape[-1] // 2), dtype=torch.float32,
                             device=current_platform.device_type)
        intermediate_h, pertoken_scale = torch_npu.npu_dequant_swiglu_quant(
            mm1_mm3, weight_scale=layer.w13_weight_scale,
            activation_scale=pertoken_scale.squeeze(0), bias=None, quant_scale=scale_2, quant_offset=None,
            group_index=expert_tokens, activate_left=True, quant_mode=1)

        if pertoken_scale.dim() > 1:
            inter_size = intermediate_h.size(-1)
            pertoken_scale = pertoken_scale.reshape(-1)
            intermediate_h = intermediate_h.view(-1, inter_size)
        # gmm2: down
        out_dtype = torch.bfloat16
        w2_scale = layer.w2_weight_scale.to(torch.bfloat16)
        out_hidden = torch_npu.npu_grouped_matmul([intermediate_h], [layer.w2_weight], bias=None,
                                                  scale=[w2_scale], per_token_scale=[pertoken_scale],
                                                  group_list=expert_tokens, split_item=3,
                                                  output_dtype=out_dtype, group_type=0,
                                                  group_list_type=1, tuning_config=avg_tokens_per_expert)[0]
        return out_hidden
    elif layer.weight_num_bits == 4:
        mm1_mm3 = torch_npu.npu_grouped_matmul([h], [layer.w13_weight], bias=[layer.w13_weight_bias], scale=[layer.w13_weight_int4_scale],
                                               offset=None, antiquant_scale=None, antiquant_offset=None,
                                               per_token_scale=[pertoken_scale],
                                               group_list=expert_tokens,
                                               activation_input=None, activation_quant_scale=None,
                                               activation_quant_offset=None, split_item=3, group_type=0,
                                               group_list_type=1, act_type=0, output_dtype=torch.bfloat16)[0]

        fake_scale = torch.ones(layer.w13_weight_int4_scale.shape, dtype=torch.float32, device="npu").view(-1, layer.w13_weight_int4_scale.shape[-1])
        pertoken_scale = torch.ones(pertoken_scale.shape, dtype=torch.float32, device="npu")
        intermediate_h, pertoken_scale = torch_npu.npu_dequant_swiglu_quant(mm1_mm3, weight_scale=fake_scale,
                                                                            activation_scale=pertoken_scale,
                                                                            bias=None, quant_scale=None,
                                                                            quant_offset=None,
                                                                            group_index=expert_tokens,
                                                                            activate_left=True, quant_mode=1)

        if pertoken_scale.dim() > 1:
            inter_size = intermediate_h.size(-1)
            pertoken_scale = pertoken_scale.reshape(-1)
            intermediate_h = intermediate_h.view(-1, inter_size)

        out_dtype = torch.bfloat16
        out_hidden = torch_npu.npu_grouped_matmul([intermediate_h], [layer.w2_weight], bias=[layer.w2_weight_bias],
                                                  scale=[layer.w2_weight_int4_scale], per_token_scale=[pertoken_scale],
                                                  group_list=expert_tokens, split_item=3,
                                                  output_dtype=out_dtype, group_type=0,
                                                  group_list_type=1, tuning_config=avg_tokens_per_expert)[0]
        return out_hidden
    else:
        raise NotImplementedError(f"Unsupported compress tensor type. num bits: {layer.weight_num_bits}")


def moe_infer_fusion(
        layer,
        x,
        topk_ids,
        topk_weight,
        warm_up=False,
        is_prefill=True,
        comm_group=None,
):
    _, h = x.shape
    hidden_states = x.view(-1, h)
    topk_weight = topk_weight.to(x.dtype)
    max_num_deployed_expert = layer.w13_weight.shape[0] * get_ep_group().world_size
    if warm_up:
        # This is forced balancing, the goal is to reduce peak memory
        global_rank = get_world_group().rank_in_group
        step = hidden_states.shape[0] * 8  # topk 8 expert
        cur_topk_list = [
            (i + global_rank // 1) % max_num_deployed_expert for i in range(
                global_rank // 1 * step, (global_rank // 1 + 1) * step)]
        topk_ids = torch.Tensor(cur_topk_list).int().view(hidden_states.shape[0], -1).npu()
    else:
        topk_ids = topk_ids.int()

    expert_range = [0, max_num_deployed_expert]
    expanded_x, expanded_row_idx, tokens_per_expert, pertoken_scale = torch_npu.npu_moe_init_routing_v2(
        hidden_states,
        expert_idx=topk_ids,
        scale=None,
        expert_num=max_num_deployed_expert,
        active_expert_range=expert_range,
        expert_tokens_num_type=1,
        expert_tokens_num_flag=True,
        active_num=topk_ids.numel(),
        drop_pad_mode=0,
        row_idx_type=0,
        quant_mode=1)

    tokens_per_expert_group = tokens_per_expert.new_empty(tokens_per_expert.shape[0])
    group = comm_group.device_group if comm_group else None
    dist.all_to_all_single(tokens_per_expert_group, tokens_per_expert, group=group)

    # combine tensors, do reduceSum and D2H toghter
    combine_tokens = torch.stack([tokens_per_expert_group, tokens_per_expert], dim=0)
    # view: EP, E//EP
    # sum: EP, the number of tokens each rank receives from other cards
    ep_size = get_ep_group().world_size
    combine_tokens = combine_tokens.view(2, ep_size, -1).sum(2)
    all_tokens = combine_tokens[0].sum()

    # prune
    if model_extra_config.operator_opt_config.experts_pruning:
        all_input_tokens = combine_tokens[1].sum().item()

    combine_tokens_cpu = combine_tokens.cpu().tolist()
    # alltoall input splits, the total number of tokens routed from the current rank to other ranks
    input_splits = combine_tokens_cpu[1]
    # alltoall output splits, the number of tokens each rank receives from other cards
    output_splits = combine_tokens_cpu[0]
    # alltoall output, unfolded into one dimension, the size is the sum of the number of tokens routed from other cards to the current rank.
    gathered_tokens = expanded_x.new_empty(
        all_tokens.item(), expanded_x.shape[1]
    )
    gathered_pertoken_scale = pertoken_scale.new_empty(gathered_tokens.shape[0])

    if model_extra_config.operator_opt_config.experts_pruning:
        x_view=torch.narrow(expanded_x, 0, 0,all_input_tokens)
        scale_view = torch.narrow(pertoken_scale, 0, 0, all_input_tokens)
        dist.all_to_all_single(
            gathered_tokens, x_view, output_splits, input_splits, group=group)
        dist.all_to_all_single(
            gathered_pertoken_scale,
            scale_view, 
            output_splits, 
            input_splits, 
            group=group)
        
    else:
        dist.all_to_all_single(
            gathered_tokens, 
            expanded_x, 
            output_splits, 
            input_splits, 
            group=group)
        dist.all_to_all_single(
            gathered_pertoken_scale, 
            pertoken_scale, 
            output_splits, 
            input_splits, 
            group=group)
    # reroute
    # Tokens merged by experts, scales merged by experts, indices for FinalizeRouting, number of tokens processed by each expert
    hidden_states_sorted_by_experts, gathered_pertoken_scale, gathered_idxs_unsort, tokens_per_local_expert = torch_npu.npu_moe_re_routing(
        gathered_tokens,
        tokens_per_expert_group.view(ep_size, -1),
        per_token_scales=gathered_pertoken_scale
    )
    group_list = tokens_per_local_expert.to(torch.int64)
    if model_extra_config.operator_opt_config.use_omni_placement:
        layer.planner.record_activation(layer.moe_layer_idx, group_list,
                                        support_multi_stream=model_extra_config.operator_opt_config.moe_multi_stream_tune and (
                                            not is_prefill))

    hidden_states_ordered_by_experts = gmm_expert(layer, hidden_states_sorted_by_experts, tokens_per_local_expert.to(torch.int64), gathered_pertoken_scale, None)

    new_x = torch.index_select(hidden_states_ordered_by_experts, 0,
                               gathered_idxs_unsort.to(torch.float32).argsort().to(torch.int32))
    
    # prune 3
    if model_extra_config.operator_opt_config.experts_pruning:
        gathered_tokens = new_x.new_zeros(*expanded_x.shape)
        gathered_view = torch.narrow(gathered_tokens, 0, 0, all_input_tokens)
        dist.all_to_all_single(gathered_view, 
                               new_x, 
                               input_splits, 
                               output_splits, 
                               group=group)
        expanded_row_idx[expanded_row_idx==-1] = torch.arange(
            all_input_tokens, expanded_row_idx.shape[0],
            device=expanded_row_idx.device,   # 同设备
            dtype=expanded_row_idx.dtype  )
    else:
        gathered_tokens = new_x.new_empty(*expanded_x.shape)
        dist.all_to_all_single(gathered_tokens, 
                               new_x, 
                               input_splits, 
                               output_splits, 
                               group=group)
    return hidden_states, gathered_tokens, topk_weight, expanded_row_idx


def moe_expert_quant_forward(layer, sorted_tokens, expert_tokens, act_dtype, dynamic_scale=None):
    if layer.quant_mode:
        pertoken_scale = dynamic_scale
    else:
        sorted_tokens, pertoken_scale = torch_npu.npu_dynamic_quant(sorted_tokens)

    if layer.weight_num_bits == 8:

        gate_up_proj = torch_npu.npu_grouped_matmul([sorted_tokens], [layer.w13_weight], bias=None, group_list=expert_tokens,
                                         split_item=3, output_dtype=torch.int32, group_type=0, group_list_type=1)[0]

        scale_2 = torch.ones((len(layer.w13_weight), layer.w13_weight_scale.shape[-1] // 2), dtype=torch.float32,
                             device=current_platform.device_type)
        gate_up_proj, pertoken_scale = torch_npu.npu_dequant_swiglu_quant(
            gate_up_proj, weight_scale=layer.w13_weight_scale, activation_scale=pertoken_scale, bias=None,
            quant_scale=scale_2, quant_offset=None,
            group_index=expert_tokens, activate_left=True, quant_mode=1)

        if not model_extra_config.operator_opt_config.opt_w2_scale_cast:
            w2_scale = layer.w2_weight_scale.to(torch.bfloat16)
        else:
            w2_scale = layer.w2_weight_scale

        out = torch_npu.npu_grouped_matmul([gate_up_proj], [layer.w2_weight], scale=[w2_scale],
                                           per_token_scale=[pertoken_scale], bias=None,
                                           group_list=expert_tokens, split_item=3, output_dtype=act_dtype,
                                           group_type=0,
                                           group_list_type=1)[0]
        return out
    elif layer.weight_num_bits == 4:
        gate_up_proj = torch_npu.npu_grouped_matmul([sorted_tokens], [layer.w13_weight], bias=[layer.w13_weight_bias], scale=[layer.w13_weight_int4_scale],
                                                    offset=None, antiquant_scale=None, antiquant_offset=None,
                                                    per_token_scale=[pertoken_scale],
                                                    group_list=expert_tokens,
                                                    activation_input=None, activation_quant_scale=None,
                                                    activation_quant_offset=None, split_item=3, group_type=0,
                                                    group_list_type=1, act_type=0,
                                                    tuning_config=model_extra_config.operator_opt_config.decode_gear_list[
                                                                  0:], output_dtype=torch.bfloat16)[0]

        fake_scale = torch.ones(layer.w13_weight_int4_scale.shape, dtype=torch.float32, device="npu").view(-1, layer.w13_weight_int4_scale.shape[-1])
        pertoken_scale = torch.ones(pertoken_scale.shape, dtype=torch.float32, device="npu")
        gate_up_proj, pertoken_scale = torch_npu.npu_dequant_swiglu_quant(gate_up_proj, weight_scale=fake_scale,
                                                                          activation_scale=pertoken_scale,
                                                                          bias=None, quant_scale=None,
                                                                          quant_offset=None, group_index=expert_tokens,
                                                                          activate_left=True, quant_mode=1)

        out = torch_npu.npu_grouped_matmul([gate_up_proj], [layer.w2_weight], scale=[layer.w2_weight_int4_scale],
                                           per_token_scale=[pertoken_scale], bias=[layer.w2_weight_bias],
                                           group_list=expert_tokens, split_item=3, output_dtype=act_dtype,
                                           group_type=0,
                                           group_list_type=1,
                                           tuning_config=model_extra_config.operator_opt_config.decode_gear_list[0:])[0]
        return out
    else:
        raise NotImplementedError(f"Unsupported compress tensor type. num bits: {layer.weight_num_bits}")


def fused_experts_moe_dispatch_combine(layer: torch.nn.Module,
                                            hidden_states: torch.Tensor,
                                            topk_weights: torch.Tensor,
                                            topk_ids: torch.Tensor,
                                            max_num_deployed_expert: int,
                                            is_prefill: bool,
                                            is_route_expert: bool,
                                            ):
    expert_parallel_size = get_ep_group().world_size

    if expert_parallel_size > 1:
        # For vllm v1, metadata is a dict {layer_name: metadata}
        attn_metadata = get_forward_context().attn_metadata
        if isinstance(attn_metadata, dict):
            attn_metadata = attn_metadata[next(iter(attn_metadata))]
        mc2_mask = attn_metadata.decode.mc2_mask if attn_metadata is not None else None
        global_bs = 0
        act_dtype = hidden_states.dtype
        # route
        shared_expert_rank_num = model_extra_config.parall_config.redundancy_shared_expert_num
        kwargs = {
            "x": hidden_states,
            "expert_ids": topk_ids,  # [n*topk]
            "expert_shard_type": 0,
            "shared_expert_rank_num": shared_expert_rank_num,  # 32
            "moe_expert_num": max_num_deployed_expert,  # ENABLE_OMNI_PLANNER, 0 redundancy 256, 1 redundancy expert 320
            "global_bs": global_bs,  # 0 Default (all); all tokens can be set
        }
        experts_tp_size = layer.tp_size
        world_size = get_world_group().world_size
        # In fact, what we get is the die number, and the ep group is not adapted by default.
        # The default ep group is experts_num/die_num.
        global_rank = get_world_group().rank_in_group
        all_to_all_group_size = world_size // experts_tp_size

        kwargs.update({
            "scales": None,  # Quantization coefficient
            "quant_mode": layer.quant_mode,  # 0: Non-quantization; 1: Static quantization; 2: Dynamic quantization
            "group_ep": layer.moe_all_to_all_group_name,  # Unlike torch, it is obtained by name.
            "ep_world_size": all_to_all_group_size,
            "ep_rank_id": global_rank // experts_tp_size,
            "group_tp": layer.moe_rs_group_name,
            "tp_world_size": experts_tp_size,
            "tp_rank_id": global_rank % experts_tp_size,
            "x_active_mask": mc2_mask,
        })

        output = torch_npu.npu_moe_distribute_dispatch_v2(**kwargs)
        expand_x, dynamic_scale, expand_idx, expert_token_nums, ep_recv_counts = output[0:5]

        group_list = expert_token_nums.to(torch.int64)

        if model_extra_config.operator_opt_config.use_omni_placement and is_route_expert:
            layer.planner.record_activation(layer.moe_layer_idx, group_list,
                                            support_multi_stream=model_extra_config.operator_opt_config.moe_multi_stream_tune and (
                                                not is_prefill))

        if shared_expert_rank_num > 0 and global_rank // experts_tp_size < shared_expert_rank_num:
            x = {"x_int8": expand_x, "pertoken_scale": dynamic_scale}
            hidden_states_experts = layer(x)
        else:
            # cal experts
            group_list = group_list[
                         :len(layer.w13_weight)]  # Adapt to redundant and non-redundant layers, #ENABLE_OMNI_PLANNER
            hidden_states_experts = moe_expert_quant_forward(layer, expand_x, group_list, act_dtype, dynamic_scale)

        # moeCombine
        kwargs = {
            "expand_x": hidden_states_experts,
            "expert_ids": topk_ids,  # [n*topk]
            "assist_info_for_combine": expand_idx,
            "expert_scales": topk_weights.to(torch.float32),  # weight [n*topk]
            "expert_shard_type": 0,
            "shared_expert_rank_num": shared_expert_rank_num,
            "moe_expert_num": max_num_deployed_expert,  # ENABLE_OMNI_PLANNER, 0 redundancy 256, 1 redundancy expert 320
            "global_bs": global_bs,  # 0 Default (all); you can set all tokens
        }
        tp_recv_counts = output[5]
        stage3_kwargs = {
            "ep_send_counts": ep_recv_counts,  # dispatch's send_counts
            "group_ep": layer.moe_all_to_all_group_name,  # Unlike torch, it is obtained by name.
            "ep_world_size": all_to_all_group_size,
            "ep_rank_id": global_rank // experts_tp_size,
            "tp_send_counts": tp_recv_counts,
            "group_tp": layer.moe_rs_group_name,
            "tp_world_size": experts_tp_size,
            "tp_rank_id": global_rank % experts_tp_size,
            "x_active_mask": mc2_mask,
        }
        kwargs.update(stage3_kwargs)

        hidden_states_route = torch_npu.npu_moe_distribute_combine_v2(**kwargs)
    else:
        raise ValueError("ep number should be greater than 1.")
    return hidden_states_route


def static_routing(hidden_states: torch.Tensor):
    batch_size = hidden_states.size(0)
    indices = np.arange(batch_size, dtype=np.int64)
    return indices % model_extra_config.parall_config.redundancy_shared_expert_num + get_ep_group().world_size - model_extra_config.parall_config.redundancy_shared_expert_num


def shared_expert_alltoall_ep(hidden_states: torch.Tensor, expert: torch.nn.Module, warm_up: bool):
    if warm_up:
        return None
    world_size = get_ep_group().world_size
    expert_assignments = static_routing(hidden_states)
    expert_assignments_ = torch.from_numpy(expert_assignments).to(hidden_states.device)
    send_counts = torch.bincount(expert_assignments_, minlength=world_size).to(hidden_states.device)
    recv_counts = torch.zeros_like(send_counts)
    dist.all_to_all_single(recv_counts, send_counts)

    sorted_indices = expert_assignments.argsort()
    sorted_data = hidden_states[sorted_indices]

    recv_data = torch.empty(
        recv_counts.sum().item(), *hidden_states.shape[1:],
        dtype=hidden_states.dtype, device=hidden_states.device
    )
    dist.all_to_all_single(
        recv_data, sorted_data,
        output_split_sizes=recv_counts.tolist(),
        input_split_sizes=send_counts.tolist()
    )

    if recv_data.size(0) > 0:
        output = expert(recv_data)
    else:
        output = torch.empty((0, hidden_states.size(1)), device=hidden_states.device, dtype=hidden_states.dtype)

    send_back_counts = recv_counts.clone()
    recv_back_counts = torch.zeros_like(send_back_counts)

    dist.all_to_all_single(recv_back_counts, send_back_counts)
    recv_back_data = torch.empty(
        recv_back_counts.sum().item(), *output.shape[1:],
        dtype=output.dtype, device=output.device
    )
    dist.all_to_all_single(
        recv_back_data, output,
        output_split_sizes=recv_back_counts.tolist(),
        input_split_sizes=send_back_counts.tolist()
    )

    inverse_indices = np.argsort(sorted_indices, kind='stable')
    return recv_back_data[inverse_indices]


<<<<<<< HEAD
def fused_experts_allgather_ep_a2(layer: torch.nn.Module,
=======
def fused_experts_w8a8_allgather_ep_a2(layer: torch.nn.Module,
>>>>>>> 742679b9
                                       hidden_states: torch.Tensor,
                                       pertoken_scale: torch.Tensor,
                                       topk_weights: torch.Tensor,
                                       topk_ids: torch.Tensor,
                                       n_routed_experts: int,
                                       is_prefill: bool,
                                       max_num_deployed_expert_per_rank: int,  # ENABLE_OMNI_PLANNER
                                       smooth_scale: torch.Tensor
                                       ):
    expert_parallel_size = get_ep_group().world_size

    if expert_parallel_size > 1:
        batch_size, hidden_size = hidden_states.shape
        hidden_states = hidden_states.view(-1, hidden_size)
        n_total_expert = n_routed_experts * get_ep_group().world_size

        experts_start_idx = get_world_group().rank_in_group * max_num_deployed_expert_per_rank  # ENABLE_OMNI_PLANNER
        experts_end_idx = experts_start_idx + n_routed_experts
        expert_range = [experts_start_idx, experts_end_idx]

        row_idx_type = 0 if model_extra_config.operator_opt_config.pd_seperate_prefill else 1
        sorted_tokens, expanded_x_idx, expert_tokens, dynamic_quant_scale = \
            torch_npu.npu_moe_init_routing_v2(hidden_states, topk_ids, scale=pertoken_scale, offset=None,
                                              active_num=topk_ids.numel(),
                                              expert_capacity=-1, expert_num=n_total_expert, drop_pad_mode=0,
                                              expert_tokens_num_type=1,
                                              expert_tokens_num_flag=True, quant_mode=-1,
                                              active_expert_range=expert_range, row_idx_type=row_idx_type)
        if is_prefill and model_extra_config.operator_opt_config.prefill_enable_long_seq:
            sorted_tokens = sorted_tokens[:expert_tokens.sum(), :]
            dynamic_quant_scale = dynamic_quant_scale[:expert_tokens.sum()]

        if is_prefill or not model_extra_config.operator_opt_config.enable_kv_rmsnorm_rope_cache:
            if not model_extra_config.operator_opt_config.pd_seperate_prefill:
                range1 = torch.arange(0, expanded_x_idx.shape[0], dtype=torch.int32, device="npu")
                range2 = range1 * torch.tensor(991, dtype=torch.int32, device="npu")
                mask = (range1 >= torch.sum(expert_tokens)).to(torch.int32)
                expanded_x_idx += range2 * mask
                expanded_x_idx = expanded_x_idx % expanded_x_idx.shape[0]
                expanded_x_idx = torch.clamp(expanded_x_idx, min=0, max=expanded_x_idx.shape[0] - 1)
                sorted_topk_weight = torch.index_select(topk_weights.reshape(-1), 0, expanded_x_idx)
                row_index = torch.floor(torch.div(expanded_x_idx, topk_ids.shape[-1])).to(torch.int64)
                share_input = torch.zeros((batch_size // expert_parallel_size, hidden_size), dtype=torch.bfloat16,
                                          device="npu")
        else:
            if model_extra_config.operator_opt_config.moe_multi_stream_tune:
                with tng.scope.npu_stream_switch('11'):
                    range1 = torch.arange(0, expanded_x_idx.shape[0], dtype=torch.int32, device="npu")
                    range2 = range1 * torch.tensor(991, dtype=torch.int32, device="npu")
                    mask = (range1 >= torch.sum(expert_tokens)).to(torch.int32)
                    expanded_x_idx += range2 * mask
                    expanded_x_idx = expanded_x_idx % expanded_x_idx.shape[0]
                    expanded_x_idx = torch.clamp(expanded_x_idx, min=0, max=expanded_x_idx.shape[0] - 1)
                    sorted_topk_weight = torch.index_select(topk_weights.reshape(-1), 0, expanded_x_idx)
                    row_index = torch.floor(torch.div(expanded_x_idx, topk_ids.shape[-1])).to(torch.int64)
                    share_input = torch.zeros((batch_size // expert_parallel_size, hidden_size), dtype=torch.bfloat16,
                                              device="npu")
            else:
                range1 = torch.arange(0, expanded_x_idx.shape[0], dtype=torch.int32, device="npu")
                range2 = range1 * torch.tensor(991, dtype=torch.int32, device="npu")
                mask = (range1 >= torch.sum(expert_tokens)).to(torch.int32)
                expanded_x_idx += range2 * mask
                expanded_x_idx = expanded_x_idx % expanded_x_idx.shape[0]
                expanded_x_idx = torch.clamp(expanded_x_idx, min=0, max=expanded_x_idx.shape[0] - 1)
                sorted_topk_weight = torch.index_select(topk_weights.reshape(-1), 0, expanded_x_idx)
                row_index = torch.floor(torch.div(expanded_x_idx, topk_ids.shape[-1])).to(torch.int64)
                share_input = torch.zeros((batch_size // expert_parallel_size, hidden_size), dtype=torch.bfloat16,
                                          device="npu")

<<<<<<< HEAD
        if layer.weight_num_bits == 8:
            gate_up_proj = torch_npu.npu_grouped_matmul([sorted_tokens], [layer.w13_weight], bias=None, group_list=expert_tokens,
                                                        split_item=3, output_dtype=torch.int32, group_type=0,
                                                        group_list_type=1)[0]

            gate_up_proj, pertoken_scale = torch_npu.npu_dequant_swiglu_quant(gate_up_proj, weight_scale=layer.w13_weight_scale,
                                                                              activation_scale=dynamic_quant_scale,
                                                                              bias=None, quant_scale=smooth_scale,
                                                                              quant_offset=None, group_index=expert_tokens,
                                                                              activate_left=True, quant_mode=1)

            if model_extra_config.operator_opt_config.pd_seperate_prefill:
                out = torch_npu.npu_grouped_matmul([gate_up_proj], [layer.w2_weight], scale=[layer.w2_weight_scale],
                                                   per_token_scale=[pertoken_scale], bias=None,
                                                   group_list=expert_tokens, split_item=3, output_dtype=torch.bfloat16,
                                                   group_type=0, group_list_type=1)[0]
                output = torch_npu.npu_moe_finalize_routing(out.unsqueeze(1).to(torch.bfloat16),
                                                            None, None, None,
                                                            topk_weights.to(torch.bfloat16),
                                                            expanded_x_idx, topk_ids, drop_pad_mode=3)
            else:
                output = torch_npu.npu_grouped_matmul_finalize_routing(gate_up_proj, layer.w2_weight, scale=layer.w2_weight_scale, bias=None,
                                                                       pertoken_scale=pertoken_scale,
                                                                       group_list=expert_tokens, shared_input=share_input,
                                                                       logit=sorted_topk_weight, row_index=row_index,
                                                                       output_bs=batch_size, shared_input_weight=1.0,
                                                                       group_list_type=1,
                                                                       shared_input_offset=0)
        elif layer.weight_num_bits == 4:
            gate_up_proj = torch_npu.npu_grouped_matmul([sorted_tokens], [layer.w13_weight], bias=[layer.w13_weight_bias], scale=[layer.w13_weight_int4_scale],
                                                        offset=None, antiquant_scale=None, antiquant_offset=None,
                                                        per_token_scale=[dynamic_quant_scale],
                                                        group_list=expert_tokens,
                                                        activation_input=None, activation_quant_scale=None,
                                                        activation_quant_offset=None, split_item=3, group_type=0,
                                                        group_list_type=1, act_type=0, output_dtype=torch.bfloat16)[0]

            fake_scale = torch.ones(layer.w13_weight_int4_scale.shape, dtype=torch.float32, device="npu").view(-1, layer.w13_weight_int4_scale.shape[-1])
            dynamic_quant_scale = torch.ones(dynamic_quant_scale.shape, dtype=torch.float32, device="npu")
            scale_2 = torch.ones((n_routed_experts, layer.w13_weight_int4_scale.shape[-1] // 2), dtype=torch.float32, device="npu")
            gate_up_proj, pertoken_scale = torch_npu.npu_dequant_swiglu_quant(gate_up_proj, weight_scale=fake_scale,
                                                                              activation_scale=dynamic_quant_scale,
                                                                              bias=None, quant_scale=scale_2,
                                                                              quant_offset=None,
                                                                              group_index=expert_tokens,
                                                                              activate_left=True, quant_mode=1)

            output = torch_npu.npu_grouped_matmul_finalize_routing(gate_up_proj, layer.w2_weight,
                                                                   group_list=expert_tokens, scale=layer.w2_weight_int4_scale,
                                                                   bias=layer.w2_weight_bias,
=======
        if model_extra_config.operator_opt_config.use_omni_placement:
            group_list = expert_tokens.to(torch.int64)
            layer.planner.record_activation(layer.moe_layer_idx, group_list,
                                            support_multi_stream=model_extra_config.operator_opt_config.moe_multi_stream_tune and (
                                                not is_prefill))

        gate_up_proj = torch_npu.npu_grouped_matmul([sorted_tokens], [w1], bias=None, group_list=expert_tokens,
                                                    split_item=3, output_dtype=torch.int32, group_type=0,
                                                    group_list_type=1)[0]

        gate_up_proj, pertoken_scale = torch_npu.npu_dequant_swiglu_quant(gate_up_proj, weight_scale=w1_scale,
                                                                          activation_scale=dynamic_quant_scale,
                                                                          bias=None, quant_scale=smooth_scale,
                                                                          quant_offset=None, group_index=expert_tokens,
                                                                          activate_left=True, quant_mode=1)

        if model_extra_config.operator_opt_config.pd_seperate_prefill:
            out = torch_npu.npu_grouped_matmul([gate_up_proj], [w2], scale=[w2_scale],
                                               per_token_scale=[pertoken_scale], bias=None,
                                               group_list=expert_tokens, split_item=3, output_dtype=torch.bfloat16,
                                               group_type=0, group_list_type=1)[0]
            output = torch_npu.npu_moe_finalize_routing(out.unsqueeze(1).to(torch.bfloat16),
                                                        None, None, None,
                                                        topk_weights.to(torch.bfloat16),
                                                        expanded_x_idx, topk_ids, drop_pad_mode=3)
        else:
            output = torch_npu.npu_grouped_matmul_finalize_routing(gate_up_proj, w2, scale=w2_scale, bias=None,
>>>>>>> 742679b9
                                                                   pertoken_scale=pertoken_scale,
                                                                   shared_input=share_input, logit=sorted_topk_weight,
                                                                   row_index=row_index,
                                                                   output_bs=batch_size, group_list_type=1).to(torch.bfloat16)

        if not is_prefill and (
                model_extra_config.operator_opt_config.enable_round_pipeline_comm or model_extra_config.operator_opt_config.enable_pipeline_comm):
            return output

        return output.to(torch.bfloat16)<|MERGE_RESOLUTION|>--- conflicted
+++ resolved
@@ -1009,11 +1009,7 @@
     return recv_back_data[inverse_indices]
 
 
-<<<<<<< HEAD
 def fused_experts_allgather_ep_a2(layer: torch.nn.Module,
-=======
-def fused_experts_w8a8_allgather_ep_a2(layer: torch.nn.Module,
->>>>>>> 742679b9
                                        hidden_states: torch.Tensor,
                                        pertoken_scale: torch.Tensor,
                                        topk_weights: torch.Tensor,
@@ -1083,7 +1079,12 @@
                 share_input = torch.zeros((batch_size // expert_parallel_size, hidden_size), dtype=torch.bfloat16,
                                           device="npu")
 
-<<<<<<< HEAD
+        if model_extra_config.operator_opt_config.use_omni_placement:
+            group_list = expert_tokens.to(torch.int64)
+            layer.planner.record_activation(layer.moe_layer_idx, group_list,
+                                            support_multi_stream=model_extra_config.operator_opt_config.moe_multi_stream_tune and (
+                                                not is_prefill))
+
         if layer.weight_num_bits == 8:
             gate_up_proj = torch_npu.npu_grouped_matmul([sorted_tokens], [layer.w13_weight], bias=None, group_list=expert_tokens,
                                                         split_item=3, output_dtype=torch.int32, group_type=0,
@@ -1134,35 +1135,6 @@
             output = torch_npu.npu_grouped_matmul_finalize_routing(gate_up_proj, layer.w2_weight,
                                                                    group_list=expert_tokens, scale=layer.w2_weight_int4_scale,
                                                                    bias=layer.w2_weight_bias,
-=======
-        if model_extra_config.operator_opt_config.use_omni_placement:
-            group_list = expert_tokens.to(torch.int64)
-            layer.planner.record_activation(layer.moe_layer_idx, group_list,
-                                            support_multi_stream=model_extra_config.operator_opt_config.moe_multi_stream_tune and (
-                                                not is_prefill))
-
-        gate_up_proj = torch_npu.npu_grouped_matmul([sorted_tokens], [w1], bias=None, group_list=expert_tokens,
-                                                    split_item=3, output_dtype=torch.int32, group_type=0,
-                                                    group_list_type=1)[0]
-
-        gate_up_proj, pertoken_scale = torch_npu.npu_dequant_swiglu_quant(gate_up_proj, weight_scale=w1_scale,
-                                                                          activation_scale=dynamic_quant_scale,
-                                                                          bias=None, quant_scale=smooth_scale,
-                                                                          quant_offset=None, group_index=expert_tokens,
-                                                                          activate_left=True, quant_mode=1)
-
-        if model_extra_config.operator_opt_config.pd_seperate_prefill:
-            out = torch_npu.npu_grouped_matmul([gate_up_proj], [w2], scale=[w2_scale],
-                                               per_token_scale=[pertoken_scale], bias=None,
-                                               group_list=expert_tokens, split_item=3, output_dtype=torch.bfloat16,
-                                               group_type=0, group_list_type=1)[0]
-            output = torch_npu.npu_moe_finalize_routing(out.unsqueeze(1).to(torch.bfloat16),
-                                                        None, None, None,
-                                                        topk_weights.to(torch.bfloat16),
-                                                        expanded_x_idx, topk_ids, drop_pad_mode=3)
-        else:
-            output = torch_npu.npu_grouped_matmul_finalize_routing(gate_up_proj, w2, scale=w2_scale, bias=None,
->>>>>>> 742679b9
                                                                    pertoken_scale=pertoken_scale,
                                                                    shared_input=share_input, logit=sorted_topk_weight,
                                                                    row_index=row_index,
