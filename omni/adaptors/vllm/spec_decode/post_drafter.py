--- conflicted
+++ resolved
@@ -163,7 +163,12 @@
                     )
                     # TODO use one eagle/mtp as autoregressive to predict more than one token
                     if not is_dummy:
-<<<<<<< HEAD
+                        if drafter_logits is None:
+                            # keep same with computation in model runner
+                            if previous_hidden_states.shape[0] == sample_indices.shape[0]:
+                                drafter_logits = self.model.compute_logits(previous_hidden_states, None)
+                            else:
+                                drafter_logits = self.model.compute_logits(previous_hidden_states[sample_indices], None)
                         if self.use_rejection_sampler:
                             mtp_probs = torch.nn.functional.softmax(drafter_logits[last_accepted_index], dim=-1)
                             batch_size = last_accepted_index.numel()
@@ -176,18 +181,7 @@
                         else:
                             draft_forward_tokens = drafter_logits[last_accepted_index].argmax(dim=-1)
                             draft_forward_tokens_list.append(draft_forward_tokens)
-                    if layer_idx == self.speculative_config.num_speculative_tokens - 1:
-=======
-                        if drafter_logits is None:
-                            # keep same with computation in model runner
-                            if previous_hidden_states.shape[0] == sample_indices.shape[0]:
-                                drafter_logits = self.model.compute_logits(previous_hidden_states, None)
-                            else:
-                                drafter_logits = self.model.compute_logits(previous_hidden_states[sample_indices], None)
-                        draft_forward_tokens = drafter_logits[last_accepted_index].argmax(dim=-1)
-                        draft_forward_tokens_list.append(draft_forward_tokens)
                     if i == self.speculative_config.num_speculative_tokens - 1:
->>>>>>> 3435e707
                         break
                     if not is_dummy:
                         input_ids = torch.roll(input_ids, -1, -1)
