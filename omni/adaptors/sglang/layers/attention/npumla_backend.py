from __future__ import annotations

"""
Support attention backend for NpuMLA.

#TODO
Enable speculative sampling in NpuMLA
"""

import types
from dataclasses import dataclass
from typing import TYPE_CHECKING, Dict, Optional, Tuple

import numpy as np
import torch
from sglang.srt.layers.attention.torch_native_backend import TorchNativeAttnBackend
from sglang.srt.layers.dp_attention import get_attention_tp_size
from sglang.srt.model_executor.forward_batch_info import ForwardBatch, ForwardMode

if TYPE_CHECKING:
    from sglang.srt.layers.radix_attention import RadixAttention
    from sglang.srt.model_executor.model_runner import ModelRunner
    from sglang.srt.speculative.spec_info import SpecInfo


PAGE_SIZE = 128
MAX_SEQ_LEN = 4096

@dataclass
class NpuMLADecodeMetadata:
    npumla_metadata: Optional[Tuple[torch.Tensor, torch.Tensor]] = None
    block_kv_indices: Optional[torch.Tensor] = None
    cos: Optional[torch.Tensor] = None
    sin: Optional[torch.Tensor] = None

    def __init__(self,
        layer,
        forward_batch: ForwardBatch = None,
<<<<<<< HEAD
        actual_seq_lengths: Dict = None,
        norm_res: Dict = None,
        attn_mask: Optional[torch.Tensor] = None,
=======
        block_kv_indices: Optional[torch.Tensor] = None,
        actual_seq_lengths = None,
        norm_res = None,
>>>>>>> 9f9b665c
    ):
        self.page_size = PAGE_SIZE
        self.block_kv_indices = block_kv_indices
        bs = forward_batch.input_ids.size(0)

        # decode when block_kv_indices is not None
        if block_kv_indices is not None:
            self.norm_res = norm_res
            self.actual_seq_lengths = actual_seq_lengths         # Q:TND
            self.actual_seq_lengths_kv = (forward_batch.seq_lens # KV:NTD
                if forward_batch.seq_lens.size(0) == bs
                else forward_batch.positions.to(torch.int32) + 1)  # seq_lens without padding
            self.mc2_mask = forward_batch.positions.to(torch.bool) # reuse padding
        else:
            self.seq_lens_list = forward_batch.extend_seq_lens_cpu
            if self.seq_lens_list is not None:
                self.seq_lens_list_cumsum = np.cumsum(self.seq_lens_list).tolist()
            else:
                self.seq_lens_list = [1]
                self.seq_lens_list_cumsum = [1]

            if (
                forward_batch.is_extend_in_batch
                or forward_batch.global_num_tokens_cpu is None
            ):
<<<<<<< HEAD
                self.seq_lens_list_cumsum[-1] = batch_size
        self.attn_mask = attn_mask

def create_npumla_kv_indices(
    bs,
    req_to_token_ptr,  # [max_batch, max_context_len]
    req_pool_indices_ptr,
    page_kernel_lens_ptr,
    kv_start_idx,
    kv_indices_ptr,
    req_to_token_ptr_stride,
    kv_indices_ptr_stride,
    PAGED_SIZE=128,
):
    req_to_tokens = (
        req_to_token_ptr[req_pool_indices_ptr, : page_kernel_lens_ptr.max()][
            :, ::PAGED_SIZE
        ]
        // PAGED_SIZE
    )
    kv_indices_ptr[: req_to_tokens.size(0), : req_to_tokens.size(1)].copy_(
        req_to_tokens
    )
=======
                self.seq_lens_list_cumsum[-1] = bs

        self.cos, self.sin = layer.self_attn.rotary_emb.get_cos_sin(forward_batch.positions)



class KVBlockTable:

    def __init__(self,
        req_to_token_pool, # ReqToTokenPool | DecodeReqToTokenPool
        max_seqlen_pad,
        device = "npu",
        page_size = PAGE_SIZE,
    ):
        self.device = device
        self.page_size = page_size
        self.ceil_div = lambda a, b: (a + (b - 1)) // b

        shape = req_to_token_pool.req_to_token.shape
        self.block_table = torch.zeros(
            shape[0],
            min(4096, max_seqlen_pad, self.ceil_div(shape[1], self.page_size)),
            dtype=torch.int32,
            device=device,
        )

        # monkey patch for write()
        old_fn = req_to_token_pool.write
        def new_fn(obj, indices, values):
            old_fn(indices, values)
            self._write(indices, values)
        req_to_token_pool.write = types.MethodType(new_fn, req_to_token_pool)

    def _write(self, indices, values):
        req_ptr, idx = indices
        pg = self.page_size # 128

        if type(idx) is torch.Tensor: # indices is (Tensor, Tensor)
            val = values // pg
            idx = idx // pg
        elif type(idx) is slice: # indices is (int, slice)
            cs, ce = self.ceil_div(idx.start, pg), self.ceil_div(idx.stop, pg)
            val = values[cs * pg - idx.start : idx.stop - idx.start : pg] // pg
            idx = torch.arange(cs, ce, device=self.device)

        self.block_table[req_ptr, idx] = val.to(self.device)

    def index(self, bs: int, ptr: torch.Tensor):
        if bs != ptr.size(0):
            assert bs > ptr.size(0)
            ptr = torch.nn.functional.pad(ptr, (0, bs - ptr.size(0)))
        return self.block_table[ptr, :]
>>>>>>> 9f9b665c


class NpuMLABackend(TorchNativeAttnBackend):
    """npumla attention kernels."""

    def __init__(self,
        model_runner: ModelRunner,
        skip_prefill: bool = False,
    ):
        super().__init__(model_runner)
        self.max_context_len = model_runner.model_config.context_len
        self.device = model_runner.device
        self.skip_prefill = skip_prefill
        self.forward_metadata: Optional[NpuMLADecodeMetadata] = None

        self.num_q_heads = (
            model_runner.model_config.num_attention_heads // get_attention_tp_size()
        )
        self.num_local_heads = (
            model_runner.model_config.num_attention_heads // get_attention_tp_size()
        )
        self.norm_res = None
        self.actual_seq_lengths = None
        if "deepseek" in model_runner.model_config.hf_config.architectures[0].lower():
            self.kv_lora_rank = model_runner.model_config.kv_lora_rank
            self.q_lora_rank = model_runner.model_config.hf_config.q_lora_rank
            self.qk_nope_head_dim = model_runner.model_config.qk_nope_head_dim
            self.qk_rope_head_dim = model_runner.model_config.qk_rope_head_dim
            self.v_head_dim = model_runner.model_config.v_head_dim
            self.kv_cache_dim = self.kv_lora_rank + self.qk_rope_head_dim
            self.scaling = model_runner.model_config.scaling
            if model_runner.dp_size > 1:
<<<<<<< HEAD
                max_graph_bs = model_runner.server_args.torch_compile_max_bs
                self.norm_res = torch.zeros([max_graph_bs, self.q_lora_rank], dtype=torch.bfloat16, device="npu")
                self.mc2_mask = torch.zeros(max_graph_bs, dtype=torch.bool, device="npu")
                self.actual_seq_lengths = torch.tensor(list(range(1, max_graph_bs + 1)), dtype=torch.int64, device="npu")
=======
                bs = model_runner.server_args.torch_compile_max_bs
                self.norm_res = torch.zeros([bs, self.q_lora_rank], dtype=torch.bfloat16, device=self.device)
                self.actual_seq_lengths = torch.arange(1, bs + 1, dtype=torch.int64, device=self.device) # cumsum for TND layout
>>>>>>> 9f9b665c
        self.data_type = model_runner.kv_cache_dtype
        self.q_data_type = model_runner.dtype

        self.num_draft_tokens = model_runner.server_args.speculative_num_draft_tokens

        self.mask_length = 2048
        self.attn_mask = ~torch.tril(
            torch.ones(
                (self.mask_length, self.mask_length),
                dtype=torch.bool,
                device=model_runner.device,
            )
        )

        max_bs = model_runner.req_to_token_pool.size
        self.kv_indptr = torch.zeros(
            (max_bs + 1,), dtype=torch.int32, device=model_runner.device
        )
        if not self.skip_prefill:
            self.qo_indptr = torch.zeros(
                (max_bs + 1,), dtype=torch.int32, device=model_runner.device
            )

        self.q_indptr_decode = torch.arange(
            0, max_bs + 1, dtype=torch.int32, device=model_runner.device
        )
        max_total_tokens = model_runner.server_args.max_total_tokens or MAX_SEQ_LEN
        self.max_seqlen_pad = max_total_tokens // model_runner.server_args.page_size
        self.model_runner = model_runner

        pool = model_runner.req_to_token_pool
        if not hasattr(pool, "kv_block_table"):
            pool.kv_block_table = KVBlockTable(pool, self.max_seqlen_pad)
        self.kv_block_table = pool.kv_block_table

    def init_forward_metadata(self, forward_batch: ForwardBatch):

        model = self.model_runner.model.model
        layer = model.layers[0] if hasattr(model, "layers") else model.decoder

        if forward_batch.forward_mode.is_decode_or_idle():
<<<<<<< HEAD
            block_kv_indices = torch.full(
                (bs, self.max_seqlen_pad),
                -1,
                dtype=torch.int32,
                device=forward_batch.seq_lens.device,
            )
            create_npumla_kv_indices(
                forward_batch.batch_size,
                self.req_to_token,
                forward_batch.req_pool_indices,
                forward_batch.seq_lens,
                None,
                block_kv_indices,
                self.req_to_token.stride(0),
                self.max_seqlen_pad,
            )
            if not forward_batch.can_run_graph:
                self.actual_seq_lengths = torch.tensor(list(range(1, bs + 1)), dtype=torch.int64, device="npu")
=======
>>>>>>> 9f9b665c

            bs = forward_batch.input_ids.size(0)

            self.forward_metadata = NpuMLADecodeMetadata(
<<<<<<< HEAD
                None,
                block_kv_indices,
                self.mc2_mask if forward_batch.can_run_graph else None,
                forward_batch.seq_lens_cpu.tolist(),
                forward_batch,
                self.actual_seq_lengths,
                self.norm_res if forward_batch.can_run_graph else None,
=======
                layer=layer,
                forward_batch=forward_batch,
                block_kv_indices=self.kv_block_table.index(bs, forward_batch.req_pool_indices),
                actual_seq_lengths=self.actual_seq_lengths,
                norm_res=self.norm_res,
>>>>>>> 9f9b665c
            )
        else:
            self.forward_metadata = NpuMLADecodeMetadata(
                layer=layer,
                forward_batch=forward_batch,
                attn_mask=self.attn_mask,
            )

    def init_cuda_graph_state(self,
        max_bs: int,
        block_kv_indices: Optional[torch.Tensor] = None,
    ):
        pass

    def init_forward_metadata_capture_cuda_graph(self,
        bs: int,
        num_tokens: int,
        req_pool_indices: torch.Tensor,
        seq_lens: torch.Tensor,
        encoder_lens: Optional[torch.Tensor],
        forward_mode: ForwardMode,
        spec_info: Optional[SpecInfo],
        forward_batch: ForwardBatch,
    ):
        self.forward_metadata = NpuMLADecodeMetadata(
            None,
            torch.full(
                (bs, self.max_seqlen_pad),
                0,
                dtype=torch.int32,
                device=seq_lens.device,
            ),
            [1] * bs,
            forward_batch,
        )

    def init_forward_metadata_replay_cuda_graph(self,
        bs: int,
        req_pool_indices: torch.Tensor,
        seq_lens: torch.Tensor,
        seq_lens_sum: int,
        encoder_lens: Optional[torch.Tensor],
        forward_mode: ForwardMode,
        spec_info: Optional[SpecInfo],
        seq_lens_cpu: Optional[torch.Tensor],
    ):
        pass

    def get_cuda_graph_seq_len_fill_value(self):
        return 1

    def forward_decode(self,
        q: torch.Tensor,
        k: torch.Tensor,
        v: torch.Tensor,
        layer: RadixAttention,
        forward_batch: ForwardBatch,
        save_kv_cache: bool = True,
        # For multi-head latent attention
        q_rope: Optional[torch.Tensor] = None,
        k_rope: Optional[torch.Tensor] = None,
    ):
        if k is not None:
            if save_kv_cache:
                if k_rope is not None:
                    forward_batch.token_to_kv_pool.set_mla_kv_buffer(
                        layer,
                        forward_batch.out_cache_loc,
                        k,
                        k_rope,
                    )
                else:
                    forward_batch.token_to_kv_pool.set_kv_buffer(
                        layer,
                        forward_batch.out_cache_loc,
                        k,
                        v,
                    )
        padding_bs = forward_batch.input_ids.size(0)
        if q_rope is not None:
            q_nope = q.view(padding_bs, -1, layer.tp_q_head_num, layer.v_head_dim)
            q_rope = q_rope.view(
                padding_bs, -1, layer.tp_q_head_num, layer.head_dim - layer.v_head_dim
            )
        else:
            reshape_q = q.view(padding_bs, -1, layer.tp_q_head_num, layer.head_dim)
            q_nope = reshape_q[..., : layer.v_head_dim]
            q_rope = reshape_q[..., layer.v_head_dim :]
            if q_rope.numel() == 0:
                q_rope = None

        k_cache = forward_batch.token_to_kv_pool.get_key_buffer(layer.layer_id).to(
            q.dtype
        )
        if q_rope is None:
            v_cache = forward_batch.token_to_kv_pool.get_value_buffer(
                layer.layer_id
            ).to(q.dtype)
        else:
            v_cache = k_cache
        o = self._run_npu_forward_decode(
            (q_nope, q_rope), k_cache, v_cache, layer, forward_batch
        )
        return o.view(-1, layer.tp_q_head_num * layer.v_head_dim)

    def forward_extend(self,
        q: torch.Tensor,
        k: torch.Tensor,
        v: torch.Tensor,
        layer: RadixAttention,
        forward_batch: ForwardBatch,
        save_kv_cache: bool = False,
        # For multi-head latent attention
        q_rope: Optional[torch.Tensor] = None,
        k_rope: Optional[torch.Tensor] = None,
    ):
        if forward_batch.is_extend_or_draft_extend:
            if k_rope is not None:
                forward_batch.token_to_kv_pool.set_mla_kv_buffer(
                    layer,
                    forward_batch.out_cache_loc,
                    k,
                    k_rope,
                )
                bs = forward_batch.batch_size
                q_nope = q.view(bs, -1, layer.tp_q_head_num, layer.v_head_dim)
                q_rope = q_rope.view(
                    bs, -1, layer.tp_q_head_num, layer.head_dim - layer.v_head_dim
                )
                k_cache = forward_batch.token_to_kv_pool.get_key_buffer(
                    layer.layer_id
                ).to(q.dtype)

                o = self._run_npu_forward_decode(
                    (q_nope, q_rope), k_cache, k_cache, layer, forward_batch
                )
                return o.view(-1, layer.tp_q_head_num * layer.v_head_dim)

            else:
                if save_kv_cache:
                    forward_batch.token_to_kv_pool.set_kv_buffer(
                        layer,
                        forward_batch.out_cache_loc,
                        k,
                        v,
                    )
            use_gqa = layer.tp_q_head_num != layer.tp_k_head_num
            return self._run_npu_forward_extend(q, k, v, layer, forward_batch, use_gqa)

    def _run_npu_forward_extend(self, q, k, v, layer, forward_batch, use_gqa=False):
        """
        q: (b*s, N, q_dim=192)
        k: (b*s, N, k_dim=192)
        v: (b*s, N, v_dim=128)
        """
        if q.ndim == 2:
            q = q.view(q.shape[0], self.num_local_heads, -1)
        bs_qlen, q_heads, q_dim = q.size()
        _, k_heads, k_dim = k.size()
        _, v_heads, v_dim = v.size()

        if use_gqa:
            attn_output = torch.empty(
                bs_qlen, q_heads, v_dim, device=q.device, dtype=q.dtype
            )
            q_len_offset = 0
            for q_len in forward_batch.seq_len:
                attn_output[q_len_offset : q_len_offset + q_len] = (
                    torch.ops.npu.npu_fused_infer_attention_score(
                        q[None, q_len_offset : q_len_offset + q_len],
                        k[None, q_len_offset : q_len_offset + q_len],
                        v[None, q_len_offset : q_len_offset + q_len],
                        num_heads=q_heads,
                        num_key_value_heads=k_heads,
                        input_layout="BSND",  # todo, TND not supports q_heads!=k_heads
                        atten_mask=self.attn_mask.unsqueeze(0),
                        sparse_mode=3,
                        scale=layer.scaling,
                        next_tokens=0,
                    )[0]
                )
                q_len_offset += q_len
        else:  # MHA
            if q_dim != v_dim:
                q_nope, q_rope = q.split(
                    [self.v_head_dim, self.qk_rope_head_dim], dim=-1
                )
                k_nope, k_rope = k.split(
                    [self.v_head_dim, self.qk_rope_head_dim], dim=-1
                )

                attn_output, _ = torch.ops.npu.npu_fused_infer_attention_score(
                    q_nope,
                    k_nope,
                    v,
                    query_rope=q_rope,
                    key_rope=k_rope,
                    num_heads=q_heads,
                    input_layout="TND",
                    atten_mask=self.attn_mask,
                    sparse_mode=3,
                    actual_seq_lengths=self.forward_metadata.seq_lens_list_cumsum,
                    actual_seq_lengths_kv=self.forward_metadata.seq_lens_list_cumsum,
                    scale=layer.scaling,
                    next_tokens=0,
                )
            else:
                attn_output, _ = torch.ops.npu.npu_fused_infer_attention_score(
                    q,
                    k,
                    v,
                    num_heads=q_heads,
                    input_layout="TND",
                    atten_mask=self.attn_mask,
                    sparse_mode=3,
                    actual_seq_lengths=self.forward_metadata.seq_lens_list_cumsum,
                    actual_seq_lengths_kv=self.forward_metadata.seq_lens_list_cumsum,
                    scale=layer.scaling,
                    next_tokens=0,
                )
            attn_output = attn_output[..., : layer.v_head_dim]

        return attn_output.view(-1, layer.tp_q_head_num * layer.v_head_dim)

    def _run_npu_forward_decode(self, q, k_cache, v_cache, layer, forward_batch):
        """
        q: (b, s, N, q_dim=576)
        k_cache: (tokens_capticy, 1, k_dim=576)
        """
        if not isinstance(q, torch.Tensor):
            q_nope, q_rope = q
        else:
            q_nope, q_rope = q.split([self.kv_lora_rank, self.qk_rope_head_dim], dim=-1)
        b, s, n, _ = q_nope.size()
        q_nope_dim = q_nope.shape[-1]
        _, k_heads, k_dim = k_cache.size()

        if q_rope is not None:  # MLA
            k_cache = k_cache.view(-1, PAGE_SIZE, k_dim)
            k_nope = k_cache[..., :q_nope_dim]
            k_rope = k_cache[..., q_nope_dim:]

            attn_output, _ = torch.ops.npu.npu_fused_infer_attention_score(
                q_nope,
                k_nope,
                k_nope,
                query_rope=q_rope,
                key_rope=k_rope,
                num_heads=n,
                num_key_value_heads=1,
                input_layout="BSND",
                atten_mask=None,
                sparse_mode=0,
                scale=layer.scaling,
                antiquant_mode=0,
                antiquant_scale=None,
                block_table=self.forward_metadata.block_kv_indices,
                block_size=PAGE_SIZE,
                actual_seq_lengths_kv=self.forward_metadata.seq_lens_list,
            )
        else:  # MHA
            attn_output, _ = torch.ops.npu.npu_fused_infer_attention_score(
                q_nope,
                k_cache.view(-1, PAGE_SIZE, k_heads * k_dim),
                v_cache.view(-1, PAGE_SIZE, k_heads * k_dim),
                num_heads=n,
                num_key_value_heads=k_heads,
                input_layout="BSND",
                atten_mask=None,
                block_size=PAGE_SIZE,
                block_table=self.forward_metadata.block_kv_indices,
                actual_seq_lengths_kv=self.forward_metadata.seq_lens_list,
                scale=layer.scaling,
            )
        attn_output = attn_output.view(b * s, layer.tp_q_head_num, layer.v_head_dim)
        return attn_output<|MERGE_RESOLUTION|>--- conflicted
+++ resolved
@@ -36,15 +36,10 @@
     def __init__(self,
         layer,
         forward_batch: ForwardBatch = None,
-<<<<<<< HEAD
+        block_kv_indices: Optional[torch.Tensor] = None,
         actual_seq_lengths: Dict = None,
         norm_res: Dict = None,
         attn_mask: Optional[torch.Tensor] = None,
-=======
-        block_kv_indices: Optional[torch.Tensor] = None,
-        actual_seq_lengths = None,
-        norm_res = None,
->>>>>>> 9f9b665c
     ):
         self.page_size = PAGE_SIZE
         self.block_kv_indices = block_kv_indices
@@ -70,9 +65,58 @@
                 forward_batch.is_extend_in_batch
                 or forward_batch.global_num_tokens_cpu is None
             ):
-<<<<<<< HEAD
-                self.seq_lens_list_cumsum[-1] = batch_size
+                self.seq_lens_list_cumsum[-1] = bs
         self.attn_mask = attn_mask
+        self.cos, self.sin = layer.self_attn.rotary_emb.get_cos_sin(forward_batch.positions)
+
+
+
+class KVBlockTable:
+
+    def __init__(self,
+        req_to_token_pool, # ReqToTokenPool | DecodeReqToTokenPool
+        max_seqlen_pad,
+        device = "npu",
+        page_size = PAGE_SIZE,
+    ):
+        self.device = device
+        self.page_size = page_size
+        self.ceil_div = lambda a, b: (a + (b - 1)) // b
+
+        shape = req_to_token_pool.req_to_token.shape
+        self.block_table = torch.zeros(
+            shape[0],
+            min(4096, max_seqlen_pad, self.ceil_div(shape[1], self.page_size)),
+            dtype=torch.int32,
+            device=device,
+        )
+
+        # monkey patch for write()
+        old_fn = req_to_token_pool.write
+        def new_fn(obj, indices, values):
+            old_fn(indices, values)
+            self._write(indices, values)
+        req_to_token_pool.write = types.MethodType(new_fn, req_to_token_pool)
+
+    def _write(self, indices, values):
+        req_ptr, idx = indices
+        pg = self.page_size # 128
+
+        if type(idx) is torch.Tensor: # indices is (Tensor, Tensor)
+            val = values // pg
+            idx = idx // pg
+        elif type(idx) is slice: # indices is (int, slice)
+            cs, ce = self.ceil_div(idx.start, pg), self.ceil_div(idx.stop, pg)
+            val = values[cs * pg - idx.start : idx.stop - idx.start : pg] // pg
+            idx = torch.arange(cs, ce, device=self.device)
+
+        self.block_table[req_ptr, idx] = val.to(self.device)
+
+    def index(self, bs: int, ptr: torch.Tensor):
+        if bs != ptr.size(0):
+            assert bs > ptr.size(0)
+            ptr = torch.nn.functional.pad(ptr, (0, bs - ptr.size(0)))
+        return self.block_table[ptr, :]
 
 def create_npumla_kv_indices(
     bs,
@@ -94,60 +138,6 @@
     kv_indices_ptr[: req_to_tokens.size(0), : req_to_tokens.size(1)].copy_(
         req_to_tokens
     )
-=======
-                self.seq_lens_list_cumsum[-1] = bs
-
-        self.cos, self.sin = layer.self_attn.rotary_emb.get_cos_sin(forward_batch.positions)
-
-
-
-class KVBlockTable:
-
-    def __init__(self,
-        req_to_token_pool, # ReqToTokenPool | DecodeReqToTokenPool
-        max_seqlen_pad,
-        device = "npu",
-        page_size = PAGE_SIZE,
-    ):
-        self.device = device
-        self.page_size = page_size
-        self.ceil_div = lambda a, b: (a + (b - 1)) // b
-
-        shape = req_to_token_pool.req_to_token.shape
-        self.block_table = torch.zeros(
-            shape[0],
-            min(4096, max_seqlen_pad, self.ceil_div(shape[1], self.page_size)),
-            dtype=torch.int32,
-            device=device,
-        )
-
-        # monkey patch for write()
-        old_fn = req_to_token_pool.write
-        def new_fn(obj, indices, values):
-            old_fn(indices, values)
-            self._write(indices, values)
-        req_to_token_pool.write = types.MethodType(new_fn, req_to_token_pool)
-
-    def _write(self, indices, values):
-        req_ptr, idx = indices
-        pg = self.page_size # 128
-
-        if type(idx) is torch.Tensor: # indices is (Tensor, Tensor)
-            val = values // pg
-            idx = idx // pg
-        elif type(idx) is slice: # indices is (int, slice)
-            cs, ce = self.ceil_div(idx.start, pg), self.ceil_div(idx.stop, pg)
-            val = values[cs * pg - idx.start : idx.stop - idx.start : pg] // pg
-            idx = torch.arange(cs, ce, device=self.device)
-
-        self.block_table[req_ptr, idx] = val.to(self.device)
-
-    def index(self, bs: int, ptr: torch.Tensor):
-        if bs != ptr.size(0):
-            assert bs > ptr.size(0)
-            ptr = torch.nn.functional.pad(ptr, (0, bs - ptr.size(0)))
-        return self.block_table[ptr, :]
->>>>>>> 9f9b665c
 
 
 class NpuMLABackend(TorchNativeAttnBackend):
@@ -180,16 +170,9 @@
             self.kv_cache_dim = self.kv_lora_rank + self.qk_rope_head_dim
             self.scaling = model_runner.model_config.scaling
             if model_runner.dp_size > 1:
-<<<<<<< HEAD
-                max_graph_bs = model_runner.server_args.torch_compile_max_bs
-                self.norm_res = torch.zeros([max_graph_bs, self.q_lora_rank], dtype=torch.bfloat16, device="npu")
-                self.mc2_mask = torch.zeros(max_graph_bs, dtype=torch.bool, device="npu")
-                self.actual_seq_lengths = torch.tensor(list(range(1, max_graph_bs + 1)), dtype=torch.int64, device="npu")
-=======
                 bs = model_runner.server_args.torch_compile_max_bs
                 self.norm_res = torch.zeros([bs, self.q_lora_rank], dtype=torch.bfloat16, device=self.device)
                 self.actual_seq_lengths = torch.arange(1, bs + 1, dtype=torch.int64, device=self.device) # cumsum for TND layout
->>>>>>> 9f9b665c
         self.data_type = model_runner.kv_cache_dtype
         self.q_data_type = model_runner.dtype
 
@@ -231,46 +214,17 @@
         layer = model.layers[0] if hasattr(model, "layers") else model.decoder
 
         if forward_batch.forward_mode.is_decode_or_idle():
-<<<<<<< HEAD
-            block_kv_indices = torch.full(
-                (bs, self.max_seqlen_pad),
-                -1,
-                dtype=torch.int32,
-                device=forward_batch.seq_lens.device,
-            )
-            create_npumla_kv_indices(
-                forward_batch.batch_size,
-                self.req_to_token,
-                forward_batch.req_pool_indices,
-                forward_batch.seq_lens,
-                None,
-                block_kv_indices,
-                self.req_to_token.stride(0),
-                self.max_seqlen_pad,
-            )
+
+            bs = forward_batch.input_ids.size(0)
             if not forward_batch.can_run_graph:
                 self.actual_seq_lengths = torch.tensor(list(range(1, bs + 1)), dtype=torch.int64, device="npu")
-=======
->>>>>>> 9f9b665c
-
-            bs = forward_batch.input_ids.size(0)
 
             self.forward_metadata = NpuMLADecodeMetadata(
-<<<<<<< HEAD
-                None,
-                block_kv_indices,
-                self.mc2_mask if forward_batch.can_run_graph else None,
-                forward_batch.seq_lens_cpu.tolist(),
-                forward_batch,
-                self.actual_seq_lengths,
-                self.norm_res if forward_batch.can_run_graph else None,
-=======
                 layer=layer,
                 forward_batch=forward_batch,
                 block_kv_indices=self.kv_block_table.index(bs, forward_batch.req_pool_indices),
                 actual_seq_lengths=self.actual_seq_lengths,
                 norm_res=self.norm_res,
->>>>>>> 9f9b665c
             )
         else:
             self.forward_metadata = NpuMLADecodeMetadata(
