--- conflicted
+++ resolved
@@ -18,10 +18,7 @@
 from typing import Any, Dict, Iterable, Optional, Tuple
 
 import torch
-from torch import nn
 import torch_npu
-from transformers import PretrainedConfig
-
 from sglang.srt.distributed import get_tensor_model_parallel_world_size
 from sglang.srt.eplb.expert_distribution import get_global_expert_distribution_recorder
 from sglang.srt.eplb.expert_location import ModelConfigForExpertLocation
@@ -31,27 +28,17 @@
     enable_moe_dense_fully_dp,
 )
 from sglang.srt.layers.logits_processor import LogitsProcessor
-from omni.adaptors.sglang.layers.moe.ep_moe.layer import FusedMoE
 from sglang.srt.layers.quantization import deep_gemm_wrapper
 from sglang.srt.layers.quantization.base_config import QuantizationConfig
 from sglang.srt.layers.quantization.fp8_utils import (
-<<<<<<< HEAD
-    block_quant_to_tensor_quant, channel_quant_to_tensor_quant,
-    normalize_e4m3fn_to_e4m3fnuz, requant_weight_ue8m0_inplace)
-from sglang.srt.layers.quantization.int8_utils import \
-    block_dequant as int8_block_dequant
-from sglang.srt.layers.vocab_parallel_embedding import VocabParallelEmbedding
-=======
     block_quant_to_tensor_quant,
     channel_quant_to_tensor_quant,
     requant_weight_ue8m0_inplace,
 )
-from sglang.srt.layers.quantization.int8_utils import block_dequant as int8_block_dequant
-from sglang.srt.layers.vocab_parallel_embedding import (
-    VocabParallelEmbedding,
-    ParallelLMHead,
+from sglang.srt.layers.quantization.int8_utils import (
+    block_dequant as int8_block_dequant,
 )
->>>>>>> d6f5958e
+from sglang.srt.layers.vocab_parallel_embedding import VocabParallelEmbedding
 from sglang.srt.managers.schedule_batch import global_server_args_dict
 from sglang.srt.model_executor.forward_batch_info import ForwardBatch, PPProxyTensors
 from sglang.srt.model_loader.weight_utils import default_weight_loader
@@ -62,24 +49,18 @@
     bind_or_assign,
     log_info_on_rank0,
 )
-
-from omni.adaptors.sglang.layers.attention.deepseek_mla import DeepseekMLA
-from omni.adaptors.sglang.layers.moe.deepseek_moe import DeepseekMoE, DeepseekMLP
-from omni.adaptors.sglang.layers.layernorm import RMSNorm
+from torch import nn
+from transformers import PretrainedConfig
+
 from omni.adaptors.sglang.distributed import (
+    get_mlp_tp_group_parallel_rank,
     get_mlp_tp_group_parallel_world_size,
-    get_mlp_tp_group_parallel_rank,
 )
-<<<<<<< HEAD
 from omni.adaptors.sglang.layers.attention.deepseek_mla import DeepseekMLA
 from omni.adaptors.sglang.layers.layernorm import RMSNorm
-from omni.adaptors.sglang.layers.moe.deepseek_moe import (DeepseekMLP,
-                                                          DeepseekMoE)
-from omni.adaptors.sglang.layers.moe.ep_moe.layer import NpuDeepEPMoE
+from omni.adaptors.sglang.layers.moe.deepseek_moe import DeepseekMLP, DeepseekMoE
+from omni.adaptors.sglang.layers.moe.ep_moe.layer import FusedMoE
 from omni.adaptors.sglang.layers.vocab_parallel_embedding import ParallelLMHead
-_is_fp8_fnuz = is_fp8_fnuz()
-=======
->>>>>>> d6f5958e
 
 logger = logging.getLogger(__name__)
 
@@ -462,7 +443,7 @@
                 ):
                     weight_block_size = self.quant_config.weight_block_size
                     assert hasattr(self_attn.kv_b_proj, "weight_scale_inv")
-                    
+
                     weight = w
                     weight_scale = self_attn.kv_b_proj.weight_scale_inv
 
@@ -630,10 +611,8 @@
             num_experts=self.config.n_routed_experts + self.num_fused_shared_experts,
         )
         if self.quant_config and self.quant_config.get_name() == "w4afp8":
-            expert_params_mapping += (
-                FusedMoE.make_expert_input_scale_params_mapping(
-                    num_experts=self.config.n_routed_experts
-                )
+            expert_params_mapping += FusedMoE.make_expert_input_scale_params_mapping(
+                num_experts=self.config.n_routed_experts
             )
 
         # Fuse q_a_proj and kv_a_proj_with_mqa along output dimension when q_lora_rank is not None
