# SPDX-License-Identifier: MIT
# Copyright (c) 2025 Huawei Technologies Co., Ltd. All Rights Reserved.

import contextlib
import json
from collections.abc import Iterator
import math
import threading
from typing import TYPE_CHECKING, Any, Optional
import zmq
import os
import time
import pickle

from vllm.envs import VLLM_RPC_TIMEOUT
from vllm.config import VllmConfig
from vllm.distributed.kv_transfer.kv_connector.v1.base import (
    KVConnectorBase_V1, KVConnectorMetadata, KVConnectorRole)
from vllm.distributed.parallel_state import get_tensor_model_parallel_rank
from vllm.logger import init_logger

from typing import TYPE_CHECKING, Any, Optional
from vllm.v1.core.sched.output import SchedulerOutput
from vllm.v1.core.kv_cache_manager import KVCacheBlocks
if TYPE_CHECKING:
    from vllm.config import VllmConfig, KVTransferConfig
    from vllm.attention.backends.abstract import AttentionMetadata
    from vllm.forward_context import ForwardContext
    from vllm.v1.request import Request
from vllm.v1.request import Request
from vllm.utils import round_down
from dataclasses import dataclass
from collections import defaultdict
import torch
from vllm.distributed.parallel_state import (
    get_tensor_model_parallel_rank, get_tensor_model_parallel_world_size,
    get_tp_group)

from vllm.utils import get_open_port
from vllm.v1.request import RequestStatus

import os

import queue

GET_META_MSG = b"get_meta_msg"

logger = init_logger(__name__)

# Introduce the environment variable VLLM_LLMDATADIST_ZMQ_PORT to resolve ZMQ connection conflicts during
# multi-P deployments on the same machine.
# This variable should not be set separately unless specifically required for this scenario.
VLLM_LLMDATADIST_ZMQ_PORT = int(os.environ.get("VLLM_LLMDATADIST_ZMQ_PORT", "5568"))

from omni.accelerators.pd.llmdatadist_manager import LLMDataDistManager, LLMDataDistConfig


@dataclass
class ReqMeta:
    local_block_ids: list[int]
    remote_block_ids: list[int]
    remote_host: str
    remote_cluster_id: str
    spec_token_ids: Optional[list[int]]


class DatadistConnectorMetadata(KVConnectorMetadata):
    """Metadata for datadist connector."""

    def __init__(self):
        self.requests: dict[str, ReqMeta] = {}

    def add_new_req(
        self,
        request_id: str,
        local_block_ids: list[int],
        kv_transfer_params: dict[str, Any],
    ):
        self.requests[request_id] = ReqMeta(
            local_block_ids=local_block_ids,
            remote_block_ids=kv_transfer_params["remote_block_ids"],
            remote_host=kv_transfer_params["remote_host_ip"],
            remote_cluster_id=kv_transfer_params["remote_cluster_id"],
            spec_token_ids=kv_transfer_params["spec_token_ids"],
        )


class LLMDataDistConnector(KVConnectorBase_V1):
    def __init__(self, vllm_config: VllmConfig, role: KVConnectorRole):
        if vllm_config.kv_transfer_config is None:
            raise RuntimeError("vllm_config.kv_transfer_config cannot be None")
        self.datadist_config = LLMDataDistConfig(vllm_config.kv_transfer_config, ignore_load_rank=True)
        self.cluster_id = self.datadist_config.cluster_id_start
        self.local_info = self.datadist_config.local_info
        self.host_ip = self.local_info.server.server_ip
        self.host_port = VLLM_LLMDATADIST_ZMQ_PORT
        self.is_prefill = vllm_config.kv_transfer_config.kv_role == "kv_producer"

        if role == KVConnectorRole.SCHEDULER:
            if self.is_prefill:
                self.connector_scheduler = PrefillConnectorScheduler(self.cluster_id, self.host_ip, str(self.host_port))
            else:
                self.connector_scheduler = DecodeConnectorScheduler(vllm_config)
            self.connector_worker = None
        elif role == KVConnectorRole.WORKER:
            if self.is_prefill:
                self.connector_worker = PrefillConnectorWorker(vllm_config, str(self.host_ip), str(self.host_port))
            else:
                self.connector_worker = DecodeConnectorWorker(vllm_config, str(self.host_ip), str(self.cluster_id))
            self.connector_scheduler = None

    ############################################################
    # Scheduler Side Methods
    ############################################################

    def get_num_new_matched_tokens(
            self, request: "Request",
            num_computed_tokens: int) -> tuple[int, bool]:
        if self.connector_scheduler is None:
            raise RuntimeError("self.connector_scheduler cannot be None")
        return self.connector_scheduler.get_num_new_matched_tokens(request, num_computed_tokens)

    def update_state_after_alloc(self, request: "Request",
                                 blocks: "KVCacheBlocks",
                                 num_external_tokens: int):
        if self.connector_scheduler is None:
            raise RuntimeError("self.connector_scheduler cannot be None")
        return self.connector_scheduler.update_state_after_alloc(request, blocks, num_external_tokens)

    def build_connector_meta(
            self,
            scheduler_output: SchedulerOutput,
    ) -> KVConnectorMetadata:
        if self.connector_scheduler is None:
            raise RuntimeError("self.connector_scheduler cannot be None")
        return self.connector_scheduler.build_connector_metadata(scheduler_output)

    def request_finished(
            self,
            request: "Request",
            block_ids: list[int],
            spec_token_ids: Optional[list[int]] = [],
    ) -> tuple[bool, Optional[dict[str, Any]]]:
        if self.connector_scheduler is None:
            raise RuntimeError("self.connector_scheduler cannot be None")
        return self.connector_scheduler.request_finished(request, block_ids, spec_token_ids)

    ############################################################
    # Worker Side Methods
    ############################################################
    def register_kv_caches(self, kv_caches: dict[str, torch.Tensor]):
        if self.connector_worker is None:
            raise RuntimeError("self.connector_worker cannot be None")
        return self.connector_worker.register_kv_caches(kv_caches)

    def get_finished(self,
                     finished_req_ids: set[str]) -> tuple[set[str], set[str]]:
        """Get the finished recving and sending requests."""
        if self.connector_worker is None:
            raise RuntimeError("self.connector_worker cannot be None")
        return self.connector_worker.get_finished()

    def start_load_kv(self, forward_context: "ForwardContext",
                      **kwargs) -> None:
        if self.connector_worker is None:
            raise RuntimeError("self.connector_worker cannot be None")
        if not isinstance(self._connector_metadata, DatadistConnectorMetadata):
            raise RuntimeError("self._connector_metadata must be an instance of DatadistConnectorMetadata")
        self.connector_worker.start_load_kv(self._connector_metadata)

    def wait_for_layer_load(self, layer_name: str) -> None:
        """Connector does not do layerwise saving."""
        pass

    def save_kv_layer(self, layer_name: str, kv_layer: torch.Tensor,
                      attn_metadata: "AttentionMetadata", **kwargs) -> None:
        """Connector does not save explicitly."""
        pass

    def wait_for_save(self):
        """Connector does not save explicitly."""
        pass

class PrefillConnectorScheduler:
    """Implementation of Scheduler side methods"""

    def __init__(self, cluster_id: str, host_ip: str, host_port: str):
        self.cluster_id = cluster_id
        self.host_ip = host_ip
        self.host_port = host_port
        logger.info("Initializing LLMDataDist Scheduler %s %s %s", cluster_id, host_ip, host_port)

    def get_num_new_matched_tokens(
            self, request: "Request",
            num_computed_tokens: int) -> tuple[int, bool]:
        return 0, False

    def update_state_after_alloc(self, request: "Request",
                                 blocks: "KVCacheBlocks",
                                 num_external_tokens: int):
        pass

    def build_connector_metadata(
            self,
            scheduler_output: SchedulerOutput,
    ) -> KVConnectorMetadata:
        metadata = DatadistConnectorMetadata()
        return metadata

    def request_finished(
            self,
            request: "Request",
            block_ids: list[int],
            spec_token_ids: Optional[list[int]] = [],
    ) -> tuple[bool, Optional[dict[str, Any]]]:
        """
        Once a request is finished, determine whether request blocks
        should be freed now or will be sent asynchronously and freed later.
        """
        if request.status != RequestStatus.FINISHED_LENGTH_CAPPED:
            return False, None

        delay_free_blocks = len(block_ids) > 0
        return delay_free_blocks, dict(
            remote_block_ids=block_ids,
            remote_cluster_id=self.cluster_id,
            remote_host_ip=f"tcp://{self.host_ip}:{self.host_port}",
            spec_token_ids=spec_token_ids
        )


class PrefillConnectorWorker:
    """Implementation of Worker side methods"""

    def __init__(self, vllm_config: "VllmConfig", host_ip: str, host_port: str):
        # Metadata.
        self.host_ip = host_ip
        self.host_port = host_port
        self.rank = get_tensor_model_parallel_rank()
        if self.rank == 0:
            self.ctx = zmq.Context()
            self.input_socket = self.ctx.socket(zmq.constants.PULL)
            self.input_socket.bind(f"tcp://{self.host_ip}:{self.host_port}")
            self._transfer_lock = threading.Lock()
            self.receive_req_list = []
            self.thread = threading.Thread(target=self.get_pulled_kv_req_list, daemon=True)
            self.thread.start()
        self.datadist_manager = LLMDataDistManager(vllm_config.kv_transfer_config)

    def register_kv_caches(self, kv_caches: dict[str, torch.Tensor]):
        self.datadist_manager.register_memory(kv_caches)
        self.datadist_manager.register_link()
        pass

    def start_load_kv(self, metadata: DatadistConnectorMetadata):
        pass

    def get_finished(self) -> tuple[set[str], set[str]]:
        """
        Get requests that are done sending or recving.
        """
        all_done_sending: set[str] = set()
        all_done_recving: set[str] = set()
        if self.rank == 0:
            if len(self.receive_req_list) == 0:
                return all_done_sending, all_done_recving

            with self._transfer_lock:
                for req_id in self.receive_req_list:
                    logger.debug(f"Get_finished: request {req_id}")
                    all_done_sending.add(req_id)
                self.receive_req_list.clear()

        return all_done_sending, all_done_recving

    def get_pulled_kv_req_list(self):
        while True:
            try:
                if self.input_socket.poll(timeout=10) > 0:
                    message = self.input_socket.recv_string()
                    id_list = json.loads(message)  # Parse the received JSON string into a list
                    logger.debug("Received: %s", id_list)
                    with self._transfer_lock:
                        self.receive_req_list.extend(id_list)
            except Exception as e:
                logger.error("get pulled kv req list failed: %s", e)


class DecodeConnectorScheduler:
    """Implementation of Scheduler side methods"""
    def __init__(self, vllm_config: VllmConfig):
        self.vllm_config = vllm_config
        self.block_size = vllm_config.cache_config.block_size
        self._reqs_need_recv: dict[str, tuple[Request, list[int]]] = {}
        self.processed_request: set[str] = set()

        self.context = zmq.Context()
        self.pub = self.context.socket(zmq.PUB)
        self.pub.bind(f"ipc:///tmp/sched-pub-{vllm_config.parallel_config.data_parallel_rank_local}")

    def get_num_new_matched_tokens(
            self, request: "Request",
            num_computed_tokens: int) -> tuple[int, bool]:
        if request.request_id in self.processed_request:
            return 0, False
        self.processed_request.add(request.request_id)
        params = request.kv_transfer_params
        if params is None:
            return 0, False
        logger.debug(
            "DatadistConnector get_num_new_matched_tokens: "
            "num_computed_tokens=%s, kv_transfer_params=%s",
            num_computed_tokens, params)

        if num_computed_tokens % self.block_size != 0:
            raise RuntimeError("num_computed_tokens must be divisible by self.block_size")
        rounded_num_prompt_tokens = self._round_up(
            len(request.prompt_token_ids), self.block_size)
        count = max(rounded_num_prompt_tokens - num_computed_tokens, 0)
        return count, count > 0

    def _round_up(self, x: int, y: int) -> int:
        return ((x + y - 1) // y) * y

    def update_state_after_alloc(self, request: "Request",
                                 blocks: "KVCacheBlocks",
                                 num_external_tokens: int):
        logger.debug(f"Request id {request.request_id}: blocks length is {len(blocks.blocks)}")
        params = request.kv_transfer_params
        logger.debug(
            "DatadistConnector update_state_after_alloc: "
            "num_external_tokens=%s, kv_transfer_params=%s",
            num_external_tokens, params)

        if params is not None:
            if params.get("remote_block_ids"):
                if all(p in params for p in ("remote_cluster_id", "remote_host_ip")):
                    self._reqs_need_recv[request.request_id] = (
                        request, blocks.get_unhashed_block_ids())
                else:
                    logger.warning(
                        "Got invalid KVTransferParams: %s.", params)

    def build_connector_metadata(
        self,
        scheduler_output: SchedulerOutput,
    ) -> KVConnectorMetadata:
        metadata = DatadistConnectorMetadata()
        for req_id, (req, block_ids) in self._reqs_need_recv.items():
            if req.kv_transfer_params is None:
                raise RuntimeError("req.kv_transfer_params cannot be None")
            metadata.add_new_req(
                request_id=req_id,
                local_block_ids=block_ids,
                kv_transfer_params=req.kv_transfer_params,
            )
        self._reqs_need_recv.clear()

        if scheduler_output is None:
            # Let go fast path
            serialized_data = pickle.dumps(metadata)
            self.pub.send(serialized_data)

        return metadata

    def request_finished(
            self,
            request: "Request",
            block_ids: list[int],
            spec_token_ids: Optional[list[int]] = [],
    ) -> tuple[bool, Optional[dict[str, Any]]]:
        if request.request_id in self.processed_request:
            self.processed_request.remove(request.request_id)
        return False, None


class DecodeConnectorWorker:
    """Worker implementation for datadist."""

    def __init__(self, vllm_config: "VllmConfig", host_ip: str, cluster_id: str):
        self.vllm_config = vllm_config
        self.datadist_manager = LLMDataDistManager(vllm_config.kv_transfer_config)
        self._recving_transfers: list = []
        self._done_recving_count: defaultdict[str, int] = defaultdict(lambda: 0)

        self.queue = {} # cluster_id -> queue.Queue
        self.thread = {} # cluster_id -> threading.Thread
        self.pull_kv_lock = threading.Lock()


        self._transfer_lock = threading.Lock()

        self.ctx = zmq.Context()
        self.zmq_socket_map = {}

<<<<<<< HEAD
        self.thread = threading.Thread(target=self.on_fast_path_req)
        self.thread.start()

    def on_fast_path_req(self):
        context = zmq.Context()
        sub = context.socket(zmq.SUB)
        sub.connect(f"ipc:///tmp/sched-pub-{self.vllm_config.parallel_config.data_parallel_rank_local}")
        sub.setsockopt_string(zmq.SUBSCRIBE, "")
        
        while True:
            serialized_data = sub.recv()
            metadata = pickle.loads(serialized_data)

            self.start_load_kv(metadata)
=======
    def worker(self, cluster_id):
        q = self.queues[cluster_id]
        while True:
            task = q.get()
            if task is None:
                break
            try:
                self._read_blocks(**task)
            except Exception as e:
                logger.error("KV transfer task failed in thread %s: %s", cluster_id, e)
            q.task_done()
>>>>>>> 5db331d3

    def register_kv_caches(self, kv_caches: dict[str, torch.Tensor]):
        self.datadist_manager.register_memory(kv_caches)
        self.datadist_manager.register_link()

    # Now go asynchronous pull_kv
    def start_load_kv(self, metadata: DatadistConnectorMetadata):
        futures = []
        logger.info(f" ***** start_load_kv: {len(metadata.requests)}")
        for req_id, meta in metadata.requests.items():
            if len(meta.local_block_ids) == 0:
                logger.info(f" ***** Request {req_id} has 0 local blocks, skip load kv.")
                continue
            logger.info(
                " ***** start_load_kv for request %s "
                "Num local_block_ids: %s. Num remote_block_ids: %s.",
                req_id,
                len(meta.local_block_ids),
                len(meta.remote_block_ids)
            )
            
            cluster_id = int(meta.remote_cluster_id)
            with self._pull_kv_lock:
                if cluster_id not in self.queues:
                    q = queue.Queue()
                    self.queues[cluster_id] = q
                    t = threading.Thread(target=self.worker, args=(cluster_id,), daemon=True)
                    t.start()
                    self.threads[cluster_id] = t
                    logger.debug(f" ***** Created a new thread for pulling kv from cluster {cluster_id}.")

            task = {
                'request_id': req_id,
                'dst_cluster_id': meta.remote_cluster_id,
                'local_block_ids': meta.local_block_ids,
                'remote_block_ids': meta.remote_block_ids,
                'remote_host_ip': meta.remote_host,
            }
            
            self.queues[cluster_id].put(task)

    def _read_blocks(
        self,
        local_block_ids: list[int],
        remote_block_ids: list[int],
        dst_cluster_id: str,
        request_id: str,
        remote_host_ip: str,
    ):
        start = time.time()
        num_local_blocks = len(local_block_ids)

        num_remote_blocks = len(remote_block_ids)
        if num_local_blocks > num_remote_blocks:
            raise RuntimeError("num_local_blocks must be less than or equal to num_remote_blocks")
        if num_local_blocks < num_remote_blocks:
            remote_block_ids = remote_block_ids[-num_local_blocks:]
        self.datadist_manager.pull_kv(remote_block_ids, local_block_ids, dst_cluster_id)
        self._send_pulled_kv_req_list(remote_host_ip, [request_id])
        with self._transfer_lock:
            self._recving_transfers.append(request_id)
        cost = time.time() - start
        logger.info(f" ***** read block, req_id:{request_id}, cost:{cost:.6f}")


    def _send_pulled_kv_req_list(self, path, data):
        if path in self.zmq_socket_map:
            socket = self.zmq_socket_map[path]
        else:
            socket = self.ctx.socket(zmq.PUSH)
            socket.connect(path)
            self.zmq_socket_map[path] = socket
            logger.info(f"create new socket path:{path}")

        try:
            json_data = json.dumps(data)
            socket.send_string(json_data)
            logger.info(f"send string {json_data} path:{path}")
        except Exception as e:
            logger.error(f"Failed to send reqest_id {json_data} to prefill: {e}")

    def get_finished(self) -> tuple[set[str], set[str]]:
        # for decode size, done_sending is no need
        all_done_sending: set[str] = set()
        with self._transfer_lock:
            all_done_recving = self._pop_done_transfers(self._recving_transfers)
        if len(all_done_recving) > 0:
            logger.debug(
                "Get_finished: %s requests done recving", len(all_done_recving))

        return all_done_sending, all_done_recving

    def _pop_done_transfers(self, transfers: list) -> set[str]:
        done_req_ids: set[str] = set()
        for req_id in transfers:
            done_req_ids.add(req_id)
        self._recving_transfers.clear()
        return done_req_ids<|MERGE_RESOLUTION|>--- conflicted
+++ resolved
@@ -383,8 +383,8 @@
         self._recving_transfers: list = []
         self._done_recving_count: defaultdict[str, int] = defaultdict(lambda: 0)
 
-        self.queue = {} # cluster_id -> queue.Queue
-        self.thread = {} # cluster_id -> threading.Thread
+        self.queues = {} # cluster_id -> queue.Queue
+        self.threads = {} # cluster_id -> threading.Thread
         self.pull_kv_lock = threading.Lock()
 
 
@@ -393,9 +393,8 @@
         self.ctx = zmq.Context()
         self.zmq_socket_map = {}
 
-<<<<<<< HEAD
-        self.thread = threading.Thread(target=self.on_fast_path_req)
-        self.thread.start()
+        self.thread_on_fast_path_req = threading.Thread(target=self.on_fast_path_req)
+        self.thread_on_fast_path_req.start()
 
     def on_fast_path_req(self):
         context = zmq.Context()
@@ -408,7 +407,7 @@
             metadata = pickle.loads(serialized_data)
 
             self.start_load_kv(metadata)
-=======
+
     def worker(self, cluster_id):
         q = self.queues[cluster_id]
         while True:
@@ -420,7 +419,6 @@
             except Exception as e:
                 logger.error("KV transfer task failed in thread %s: %s", cluster_id, e)
             q.task_done()
->>>>>>> 5db331d3
 
     def register_kv_caches(self, kv_caches: dict[str, torch.Tensor]):
         self.datadist_manager.register_memory(kv_caches)
