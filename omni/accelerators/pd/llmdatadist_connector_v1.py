--- conflicted
+++ resolved
@@ -384,10 +384,7 @@
     """Worker implementation for datadist."""
 
     def __init__(self, vllm_config: "VllmConfig", host_ip: str, cluster_id: str):
-<<<<<<< HEAD
         self.vllm_config = vllm_config
-=======
->>>>>>> e01ebee9
         from omni.accelerators.cache import OmniBiGroupDataDistManager, ENABLED
         if ENABLED:
             manager_cls = OmniBiGroupDataDistManager
