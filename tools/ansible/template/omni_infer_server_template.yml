--- conflicted
+++ resolved
@@ -1,1161 +1,1157 @@
-# Copyright 2025 Huawei Technologies Co., Ltd
-#
-# Licensed under the Apache License, Version 2.0 (the "License");
-# you may not use this file except in compliance with the License.
-# You may obtain a copy of the License at
-#
-# http://www.apache.org/licenses/LICENSE-2.0
-#
-# Unless required by applicable law or agreed to in writing, software
-# distributed under the License is distributed on an "AS IS" BASIS,
-# WITHOUT WARRANTIES OR CONDITIONS OF ANY KIND, either express or implied.
-# See the License for the specific language governing permissions and
-# limitations under the License.
-# ============================================================================
-
-- name: run omniai
-  hosts: all
-  any_errors_fatal: true
-  max_fail_percentage: 0
-  gather_facts: yes
-
-  environment:
-    # Global Configuration
-    LOG_PATH: "/data/log_path"
-    MODEL_PATH: "/data/models/DeepSeek-R1-w8a8-fusion"
-    MODEL_LEN_MAX_PREFILL: "32000"
-    MODEL_LEN_MAX_DECODE: "16384"
-    LOG_PATH_IN_EXECUTOR: "/data/log_path_in_executor"
-    CODE_PATH: "/data/local_code_path"
-
-    # Configuration for containers
-    DOCKER_IMAGE_ID: "REPOSITORY:TAG"
-    DOCKER_NAME_P: "you_name_omni_infer_prefill"
-    DOCKER_NAME_D: "you_name_omni_infer_decode"
-    DOCKER_NAME_C: "you_name_omni_infer_proxy"
-    SCRIPTS_PATH: "/tmp/scripts_path"
-
-    #Configuration for lb_sdk in global proxy
-    PREFILL_LB_SDK: "pd_score_balance"
-    DECODE_LB_SDK: "pd_score_balance"
-
-    # Tensor Parallel Size
-    DECODE_TENSOR_PARALLEL_SIZE: "1"
-
-  vars:
-    # Configure the storage path of the ranktable file.
-    ranktable_save_path: "/tmp/ranktable_save_path"
-    docker_run_cmd: |
-      docker run -it --shm-size=500g \
-        -e RANKTABLE_SAVE_PATH={{ ranktable_save_path }} \
-        -e LOG_PATH=$LOG_PATH \
-        --net=host \
-        --privileged=true \
-        -u root \
-        -w /data \
-        --device=/dev/davinci_manager \
-        --device=/dev/hisi_hdc \
-        --device=/dev/devmm_svm \
-        --entrypoint=bash \
-        -v /data:/data \
-        -v /tmp:/tmp \
-        -v /usr/local/Ascend/driver:/usr/local/Ascend/driver \
-        -v /usr/local/dcmi:/usr/local/dcmi \
-        -v /usr/local/bin/npu-smi:/usr/local/bin/npu-smi \
-        -v /etc/ascend_install.info:/etc/ascend_install.info \
-        -v /usr/local/sbin:/usr/local/sbin \
-        -v /etc/hccn.conf:/etc/hccn.conf \
-        -v /usr/bin/hccn_tool:/usr/bin/hccn_tool \
-        -v $LOG_PATH:$LOG_PATH \
-        -v $MODEL_PATH:$MODEL_PATH \
-        -v $SCRIPTS_PATH:$SCRIPTS_PATH \
-        -v {{ ranktable_save_path }}:{{ ranktable_save_path }} \
-        -v /usr/share/zoneinfo/Asia/Shanghai:/etc/localtime \
-
-    docker_exec_cmd: |
-      docker exec \
-
-    generate_prefill_ranktable_cmd: |
-      #!/bin/bash
-
-      . ~/.bashrc
-
-      rm -rf ${PREFILL_RANKTABLE_SAVE_PATH}
-      mkdir -p ${PREFILL_RANKTABLE_SAVE_PATH}
-      python /workspace/omniinfer/tools/scripts/pd_ranktable_tools.py --mode gen --prefill-server-list "${PREFILL_SERVER_LIST}" --api-server --save-dir ${PREFILL_RANKTABLE_SAVE_PATH}
-
-    generate_decode_ranktable_cmd: |
-      #!/bin/bash
-
-      . ~/.bashrc
-
-      rm -rf ${DECODE_RANKTABLE_SAVE_PATH}
-      mkdir -p ${DECODE_RANKTABLE_SAVE_PATH}
-      python /workspace/omniinfer/tools/scripts/pd_ranktable_tools.py --mode gen --decode-server-list ${DECODE_SERVER_LIST} --save-dir ${DECODE_RANKTABLE_SAVE_PATH}
-
-    generate_global_ranktable_cmd: |
-      #!/bin/bash
-
-      . ~/.bashrc
-      cd ${RANKTABLE_SAVE_PATH}/global
-      decode_ranktable_list="{{ DECODE_RANKTABLE_LIST }}"
-      decode_ranktable_list=$(echo "$decode_ranktable_list" | awk '$1=$1' | tr ',' ' ')
-      prefill_merge_ranktable_list="{{ PREFILL_MERGE_RANKTABLE_LIST }}"
-      prefill_merge_ranktable_list=$(echo "$prefill_merge_ranktable_list" | awk '$1=$1' | tr ',' ' ')
-      prefill_local_ranktable_merge=""
-      IFS=';' read -ra parts <<< ${prefill_merge_ranktable_list}
-
-      for i in "${!parts[@]}"; do
-        part="${parts[$i]}"
-        comma_count=$(grep -o " " <<< "$part" | wc -l)
-        ip_address=""
-
-        if [ "$comma_count" -ge 1 ]; then
-          IFS=',' read -ra subparts <<< "$part"
-          file_name="${subparts[0]}"
-        else
-          file_name="$part"
-        fi
-
-        if [[ "$file_name" =~ local_ranktable_([0-9]{1,3}\.[0-9]{1,3}\.[0-9]{1,3}\.[0-9]{1,3})_ ]]; then
-          ip_address="${BASH_REMATCH[1]}"
-        else
-          ip_addresses=($(grep -oE '[0-9]{1,3}\.[0-9]{1,3}\.[0-9]{1,3}\.[0-9]{1,3}' <<< "$file_name"))
-          ip_address="${ip_addresses[0]}"
-        fi
-
-        mkdir -p "${RANKTABLE_SAVE_PATH}/global/collect_files_p/${ip_address}"
-
-        if [ "$comma_count" -ge 1 ]; then
-          python /workspace/omniinfer/tools/scripts/pd_ranktable_tools.py \
-          --mode merge-local \
-          --local-ranktable-list ${part} \
-          --save-dir ${RANKTABLE_SAVE_PATH}/global/collect_files_p/${ip_address}
-
-          if [ -z "$prefill_local_ranktable_merge" ]; then
-            prefill_local_ranktable_merge=$(ls collect_files_p/${ip_address}/local*merge.json | tr '\n' ' ')
-          else
-            prefill_local_ranktable_merge="${prefill_local_ranktable_merge} $(ls collect_files_p/${ip_address}/local*merge.json | tr '\n' ' ')"
-          fi
-
-        else
-          if [ -z "$prefill_local_ranktable_merge" ]; then
-            prefill_local_ranktable_merge="${part}"
-          else
-            prefill_local_ranktable_merge="${prefill_local_ranktable_merge} ${part}"
-          fi
-        fi
-      done
-
-      api_server_files=$(ls collect_files_p/api/*.json | head -1)
-
-      if [ $DECODE_POD_NUM -gt 1 ]; then
-        python /workspace/omniinfer/tools/scripts/pd_ranktable_tools.py \
-        --mode merge-local \
-        --local-ranktable-list ${decode_ranktable_list} \
-        --save-dir ${RANKTABLE_SAVE_PATH}/global/collect_files_d
-
-        decode_local_ranktable_merge=$(ls collect_files_d/local*merge.json | tr '\n' ' ')
-      else
-        decode_local_ranktable_merge="${decode_ranktable_list}"
-      fi
-
-      python /workspace/omniinfer/tools/scripts/pd_ranktable_tools.py \
-        --mode merge-all \
-        --api-server-list ${api_server_files} \
-        --prefill-server-list ${prefill_local_ranktable_merge} \
-        --decode-server-list ${decode_local_ranktable_merge} \
-        --save-dir ${RANKTABLE_SAVE_PATH}/global
-
-    run_vllm_server_prefill_cmd: |
-      #!/bin/bash
-
-      . ~/.bashrc
-      export HCCL_CONNECT_TIMEOUT=1800
-      export HCCL_EXEC_TIMEOUT=1800
-      export ASCEND_GLOBAL_LOG_LEVEL=3
-      prefill_server_list=$(echo "$PREFILL_SERVER_LIST" | awk '$1=$1' | tr -d ',')
-      KV_PARALLEL_SIZE=$((PREFILL_POD_NUM + 1))
-      MODEL_EXTRA_CFG_PATH="/workspace/omniinfer/tests/test_config/test_config_prefill.json"
-      EXTRA_ARGS='--max-num-batched-tokens 30000 --enforce-eager --enable-expert-parallel --disable-log-requests --max-num-seqs 16 --no-enable-prefix-caching'
-      GPU_UTIL=0.92
-      VLLM_ENABLE_MC2=1
-      HCCL_OP_EXPANSION_MODE="AIV"
-      export PYTORCH_NPU_ALLOC_CONF=expandable_segments:True
-<<<<<<< HEAD
-
-      # ems env adapter
-      # export ENABLE_VLLM_EMS=0
-      # export MOE_KV_SPLIT=1
-      # export EMS_STORE_LOCAL=1
-      # export EMS_GET_BATCH_SIZE=16
-      # export EMS_GET_THREAD_NUM=26
-      # export MODEL_ID=cc_kvstore@_@ds_default_ns_001
-      # export ACCELERATE_ID=cc_kvstore@_@ds_default_ns_001
-
-=======
-      unset https_proxy
-      unset http_proxy
-      unset proxy
-      
->>>>>>> 745842ca
-      if [ $(echo -n "$NODE_IP_LIST" | tr -cd ',' | wc -c) -ge 1 ]; then
-        export MASTER_NODE_IP=$HOST_IP
-        export NNODES=$NNODES
-        export NODE_RANK=$NODE_RANK
-        export NODE_IP_LIST=$NODE_IP_LIST
-        export RAY_EXPERIMENTAL_NOSET_ASCEND_RT_VISIBLE_DEVICES=1
-        export RAY_CGRAPH_get_timeout=7200
-        ray stop --force
-        LOCAL_RANKTABLE_FLIE=$(ls ${RANKTABLE_SAVE_PATH}/global/collect_files_p/${MASTER_NODE_IP}/local_*merge.json | tr '\n' ' ')
-        EXTRA_ARGS="${EXTRA_ARGS} --distributed-executor-backend ray"
-        node_count=$(( $(echo -n "$NODE_IP_LIST" | tr -cd ',' | wc -c) + 1 ))
-        PREFILL_TENSOR_PARALLEL_SIZE=$(( PREFILL_TENSOR_PARALLEL_SIZE * node_count ))
-      else
-        LOCAL_RANKTABLE_FLIE=($(ls ${RANKTABLE_SAVE_PATH}/prefill_config/local_*$prefill_server_list.json | tr '\n' ' '))
-      fi
-
-      # install omni_placement
-      pip uninstall omni_placement -y
-
-      cd /workspace/omniinfer/tools/scripts
-      PROFILING_NAMELIST=/workspace/omniinfer/omni/adaptors/vllm/patches/profiler_patches/proc_bind/proc_marker_namelist.yml bash /workspace/omniinfer/tools/scripts/pd_run.sh \
-        --global-rank-table-path "${RANKTABLE_SAVE_PATH}/global/global_ranktable_merge.json" \
-        --rank-table-path ${LOCAL_RANKTABLE_FLIE} \
-        --local-decode-server-ip-list "$SERVER_IP_LIST" \
-        --global-decode-server-ip-list "$SERVER_IP_LIST" \
-        --prefill-pod-num ${PREFILL_POD_NUM} \
-        --gloo-socket-ifname ${SOCKET_IFNAME} \
-        --tp-socket-ifname ${SOCKET_IFNAME} \
-        --model-path ${MODEL_PATH} \
-        --master-ip ${HOST_IP} \
-        --role "prefill" \
-        --kv-role "kv_producer" \
-        --max-model-len ${MODEL_LEN_MAX_PREFILL} \
-        --master-port ${MASTER_PORT} \
-        --base-api-port ${API_PORT} \
-        --tp ${PREFILL_TENSOR_PARALLEL_SIZE} \
-        --ascend-rt-visible-devices "${PREFILL_SERVER_LIST}" \
-        --kv-rank ${KV_RANK} \
-        --kv-engine-id ${KV_RANK} \
-        --kv-parallel-size ${KV_PARALLEL_SIZE} \
-        --model-extra-cfg-path ${MODEL_EXTRA_CFG_PATH} \
-        --gpu-util ${GPU_UTIL} \
-        --vllm-enable-mc2 ${VLLM_ENABLE_MC2} \
-        --extra-args "${EXTRA_ARGS}" \
-        --hccl-buffsize "${HCCL_BUFFSIZE}" \
-        --hccl-op-expansion-mode "${HCCL_OP_EXPANSION_MODE}" \
-        --log-dir "${LOG_PATH}/{{ inventory_hostname }}" > ${LOG_PATH}/{{ inventory_hostname }}/run_prefill.log 2>&1 &
-    
-    run_vllm_server_decode_cmd: |
-      #!/bin/bash
-
-      . ~/.bashrc
-      HCCL_BUFFSIZE=1000
-      export HCCL_CONNECT_TIMEOUT=1800
-      export HCCL_EXEC_TIMEOUT=1800
-      export ASCEND_GLOBAL_LOG_LEVEL=3
-      dp=$(echo -n "$DECODE_DATA_PARALLEL_SIZE" | tr -cd ',' | wc -c)
-      ((dp++))
-      KV_PARALLEL_SIZE=$((PREFILL_POD_NUM + 1))
-
-      if [ $DECODE_POD_NUM -gt 1 ]; then
-        LOCAL_RANKTABLE_FLIE=($(ls ${RANKTABLE_SAVE_PATH}/global/collect_files_d/local_*merge.json | tr '\n' ' '))
-      else
-        LOCAL_RANKTABLE_FLIE=($(ls ${RANKTABLE_SAVE_PATH}/decode_config/local_*.json | tr '\n' ' '))
-      fi
-
-      declare -A config_dict=(
-          {% for key, value in server_offset_dict.items() %}
-          [{{ key }}]={{ value }}{% if not loop.last %} {% endif %}
-          {% endfor %}
-      )
-      MODEL_EXTRA_CFG_PATH="/workspace/omniinfer/tests/test_config/test_config_decode.json"
-      EXTRA_ARGS='--enable-expert-parallel --disable-log-requests --max-num-seqs 32 --no-enable-prefix-caching'
-      GPU_UTIL=0.92
-      ADDITIONAL_CONFIG='{"graph_model_compile_config": {"level":1}}'
-      VLLM_ENABLE_MC2=1
-      HCCL_OP_EXPANSION_MODE="AIV"
-      export PYTORCH_NPU_ALLOC_CONF=expandable_segments:True
-      unset https_proxy
-      unset http_proxy
-      unset proxy
-      
-      # install omni_placement
-      pip uninstall omni_placement -y
-      
-      python /workspace/omniinfer/tools/scripts/process_nz_config.py /usr/local/Ascend/ascend-toolkit/latest/opp/built-in/op_impl/ai_core/tbe/config/ascend910_93/aic-ascend910_93-ops-info.json
-
-      cd /workspace/omniinfer/tools/scripts
-      PROFILING_NAMELIST=/workspace/omniinfer/omni/adaptors/vllm/patches/profiler_patches/proc_bind/proc_marker_namelist.yml bash /workspace/omniinfer/tools/scripts/pd_run.sh \
-        --global-rank-table-path "${RANKTABLE_SAVE_PATH}/global/global_ranktable_merge.json" \
-        --rank-table-path ${LOCAL_RANKTABLE_FLIE} \
-        --local-decode-server-ip-list "$SERVER_IP_LIST" \
-        --global-decode-server-ip-list "$SERVER_IP_LIST" \
-        --prefill-pod-num ${PREFILL_POD_NUM} \
-        --gloo-socket-ifname ${SOCKET_IFNAME} \
-        --tp-socket-ifname ${SOCKET_IFNAME} \
-        --num-servers ${NUM_SERVERS} \
-        --num-dp ${dp} \
-        --server-offset ${config_dict[$HOST]:-0} \
-        --model-path ${MODEL_PATH} \
-        --master-ip ${HOST_IP} \
-        --role "decode" \
-        --kv-role "kv_consumer" \
-        --max-model-len ${MODEL_LEN_MAX_DECODE} \
-        --master-port ${MASTER_PORT} \
-        --base-api-port ${API_PORT} \
-        --tp ${DECODE_TENSOR_PARALLEL_SIZE} \
-        --kv-rank ${PREFILL_POD_NUM} \
-        --kv-engine-id ${PREFILL_POD_NUM} \
-        --kv-parallel-size ${KV_PARALLEL_SIZE} \
-        --model-extra-cfg-path ${MODEL_EXTRA_CFG_PATH} \
-        --gpu-util ${GPU_UTIL} \
-        --additional-config "$ADDITIONAL_CONFIG" \
-        --vllm-enable-mc2 ${VLLM_ENABLE_MC2} \
-        --extra-args "${EXTRA_ARGS}" \
-        --hccl-buffsize "${HCCL_BUFFSIZE}" \
-        --hccl-op-expansion-mode "${HCCL_OP_EXPANSION_MODE}" \
-        --log-dir "${LOG_PATH}/{{ inventory_hostname }}" > ${LOG_PATH}/{{ inventory_hostname }}/run_decode.log 2>&1 &
-
-    run_proxy_cmd: |
-      #!/bin/bash
-
-      prefill_result="{{ PREFILL_API_SERVER_LIST }}"
-      prefill_result=`echo "$prefill_result" | awk '$1=$1'`
-
-      decode_result=""
-      decode_api_servers="{{ DECODE_API_SERVER_LIST }}"
-      decode_api_servers=`echo "$decode_api_servers" | awk '$1=$1'`
-      decode_array=(${decode_api_servers//,/ })
-      for var in ${decode_array[@]}; do
-        address=${var%@*}
-        ip=${address%:*}
-        port=${address#*:}
-        num=${var#*@}
-        for ((i=0; i<=$num;i++)); do
-          if [[ -z ${decode_result} ]]; then
-            decode_result="$ip:$port"
-          else
-            decode_result="${decode_result},$ip:$port"
-          fi
-          ((port++))
-        done
-      done
-
-      cd /workspace/omniinfer/tools/scripts
-      bash global_proxy.sh \
-        --listen-port "$PROXY_NODE_PORT" \
-        --prefill-servers-list "$prefill_result" \
-        --decode-servers-list "$decode_result" \
-        --log-file ${LOG_PATH}/{{ inventory_hostname }}/nginx_error.log \
-        --log-level notice \
-        --core-num 4 \
-        --start-core-index 16 \
-        --prefill-lb-sdk ${PREFILL_LB_SDK} \
-        --decode-lb-sdk ${DECODE_LB_SDK}
-
-    kill_python_processes_cmd: |
-      #!/bin/bash
-
-      ps aux | grep "python" | grep -v "grep" | awk '{print $2}' | xargs kill -9
-
-    kill_nginx_processes_cmd: |
-      #!/bin/bash
-
-      ps aux | grep "nginx" | grep -v "grep" | awk '{print $2}' | xargs kill -9
-
-    kill_ray_processes_cmd: |
-      #!/bin/bash
-
-      ps aux | grep "ray" | grep -v "grep" | awk '{print $2}' | xargs kill -9
-
-    start_docker_cmd_p: >
-      {{ docker_run_cmd }}
-      -d --name $DOCKER_NAME_P $DOCKER_IMAGE_ID
-
-    start_docker_cmd_d: >
-      {{ docker_run_cmd }}
-      -d --name $DOCKER_NAME_D $DOCKER_IMAGE_ID
-
-    start_docker_cmd_c: >
-      {{ docker_run_cmd }}
-      -e PROXY_NODE_PORT=$NODE_PORT
-      -d --name $DOCKER_NAME_C $DOCKER_IMAGE_ID
-
-    docker_generate_prefill_ranktable_cmd: >
-      {{ docker_exec_cmd }}
-      -e PREFILL_SERVER_LIST=$PREFILL_SERVER_LIST
-      -e PREFILL_RANKTABLE_SAVE_PATH={{ ranktable_save_path }}/prefill_config
-      $DOCKER_NAME_P
-      /bin/bash -c $SCRIPTS_PATH/generate_prefill_ranktable.sh
-
-    docker_generate_decode_ranktable_cmd: >
-      {{ docker_exec_cmd }}
-      -e DECODE_SERVER_LIST=$DECODE_SERVER_LIST
-      -e DECODE_RANKTABLE_SAVE_PATH={{ ranktable_save_path }}/decode_config
-      $DOCKER_NAME_D
-      /bin/bash -c $SCRIPTS_PATH/generate_decode_ranktable.sh
-
-    docker_generate_global_cmd: >
-      {{ docker_exec_cmd }}
-      -e DECODE_POD_NUM=$DECODE_POD_NUM
-      $DOCKER_NAME_P
-      /bin/bash -c $SCRIPTS_PATH/generate_global_ranktable.sh
-
-    docker_start_vllm_cmd_p: >
-      {{ docker_exec_cmd }}
-      -e MODEL_PATH=$MODEL_PATH
-      -e MODEL_LEN_MAX_PREFILL=$MODEL_LEN_MAX_PREFILL
-      -e PREFILL_SERVER_LIST=$PREFILL_SERVER_LIST
-      -e PREFILL_TENSOR_PARALLEL_SIZE=$PREFILL_TENSOR_PARALLEL_SIZE
-      -e IP=$IP
-      -e HOST_IP=$HOST_IP
-      -e MASTER_PORT=$NODE_PORT
-      -e API_PORT=$API_PORT
-      -e SERVER_IP_LIST=$SERVER_IP_LIST
-      -e PREFILL_POD_NUM=$PREFILL_POD_NUM
-      -e SOCKET_IFNAME=$SOCKET_IFNAME
-      -e KV_RANK=$KV_RANK
-      -e NNODES=$NNODES
-      -e NODE_RANK=$NODE_RANK
-      -e NODE_IP_LIST=$NODE_IP_LIST
-      -d $DOCKER_NAME_P
-      /bin/bash -c $SCRIPTS_PATH/vllm_run_for_p.sh
-
-    docker_start_vllm_cmd_d: >
-      {{ docker_exec_cmd }}
-      -e MODEL_PATH=$MODEL_PATH
-      -e MODEL_LEN_MAX_DECODE=$MODEL_LEN_MAX_DECODE
-      -e DECODE_SERVER_LIST=$DECODE_SERVER_LIST
-      -e DECODE_TENSOR_PARALLEL_SIZE=$DECODE_TENSOR_PARALLEL_SIZE
-      -e DECODE_DATA_PARALLEL_SIZE=$DECODE_DATA_PARALLEL_SIZE
-      -e HOST_IP=$HOST_IP
-      -e MASTER_PORT=$NODE_PORT
-      -e API_PORT=$API_PORT
-      -e SERVER_IP_LIST=$SERVER_IP_LIST
-      -e PREFILL_POD_NUM=$PREFILL_POD_NUM
-      -e DECODE_POD_NUM=$DECODE_POD_NUM
-      -e SOCKET_IFNAME=$SOCKET_IFNAME
-      -e NUM_SERVERS=$NUM_SERVERS
-      -e HOST=$HOST
-      -d $DOCKER_NAME_D
-      /bin/bash -c $SCRIPTS_PATH/vllm_run_for_d.sh
-
-    docker_start_proxy_cmd_c: >
-      {{ docker_exec_cmd }}
-      -e PREFILL_LB_SDK=$PREFILL_LB_SDK
-      -e DECODE_LB_SDK=$DECODE_LB_SDK
-      -d $DOCKER_NAME_C
-      /bin/bash -c $SCRIPTS_PATH/run_proxy_server.sh
-
-    docker_cp_prefill_code_cmd: "docker cp {{ ansible_env.CODE_PATH }}/omniinfer $DOCKER_NAME_P:/workspace/"
-    docker_cp_decode_code_cmd: "docker cp {{ ansible_env.CODE_PATH }}/omniinfer $DOCKER_NAME_D:/workspace/"
-    docker_update_prefill_code_cmd: "{{ docker_exec_cmd }} $DOCKER_NAME_P /bin/bash -c '. ~/.bashrc && cd /workspace/omniinfer/infer_engines && git config --global --add safe.directory /workspace/omniinfer/infer_engines/vllm && cd vllm && git checkout -f && cd .. && bash bash_install_code.sh && pip uninstall vllm -y && pip uninstall omniinfer -y && cd vllm && SETUPTOOLS_SCM_PRETEND_VERSION=0.9.0 VLLM_TARGET_DEVICE=empty pip install -e . --no-deps && cd ../../ && pip install -e . --no-deps && pip uninstall numpy -y && pip install numpy==1.26 --no-deps > ${LOG_PATH}/{{ inventory_hostname }}/pip.log'"
-    docker_update_decode_code_cmd: "{{ docker_exec_cmd }} $DOCKER_NAME_D /bin/bash -c '. ~/.bashrc && cd /workspace/omniinfer/infer_engines && git config --global --add safe.directory /workspace/omniinfer/infer_engines/vllm && cd vllm && git checkout -f && cd .. && bash bash_install_code.sh && pip uninstall vllm -y && pip uninstall omniinfer -y && cd vllm && SETUPTOOLS_SCM_PRETEND_VERSION=0.9.0 VLLM_TARGET_DEVICE=empty pip install -e . --no-deps && cd ../../ && pip install -e . --no-deps && pip uninstall numpy -y && pip install numpy==1.26 --no-deps > ${LOG_PATH}/{{ inventory_hostname }}/pip.log'"
-
-  tasks:
-    - name: generate container name.
-      set_fact:
-        ACTUAL_DOCKER_NAME_P: "{{ ansible_env.DOCKER_NAME_P }}_{{ inventory_hostname }}"
-        ACTUAL_DOCKER_NAME_D: "{{ ansible_env.DOCKER_NAME_D }}_{{ inventory_hostname }}"
-        ACTUAL_DOCKER_NAME_C: "{{ ansible_env.DOCKER_NAME_C }}_{{ inventory_hostname }}"
-      when: "'P' in group_names or 'D' in group_names or 'C' in group_names"
-      tags: always
-      
-    - name: Check and delete Prefill/Decode group Docker containers.
-      block:
-        - name: Check whether the container exists.
-          shell: |
-            docker inspect --format='{{"{{.Name}}"}}' \
-            $DOCKER_NAME_P $DOCKER_NAME_D \
-            2>/dev/null | grep -v '^$'
-          register: existing_containers
-          environment:
-            DOCKER_NAME_P: "{{ ACTUAL_DOCKER_NAME_P }}"
-            DOCKER_NAME_D: "{{ ACTUAL_DOCKER_NAME_D }}"
-          failed_when: false
-          changed_when: false
-
-        - name: Show generated container name.
-          debug:
-            msg: "Generated container name: {{ existing_containers.stdout_lines }}"
-
-        - name: Stop containers.
-          command: |
-            /bin/bash -c "docker stop {{ existing_containers.stdout_lines | join(' ') }}"
-          when: existing_containers.stdout != ""
-
-        - name: Delete containers.
-          command: |
-            /bin/bash -c "docker rm -f {{ existing_containers.stdout_lines | join(' ') }}"
-          when: existing_containers.stdout != ""
-      when: "'P' in group_names or 'D' in group_names"
-      tags:
-        - run_docker
-        - clean_up
-
-    - name: Check and delete containers used for global proxy server.
-      block:
-        - name: Check whether the container exists.
-          shell: |
-            docker inspect --format='{{"{{.Name}}"}}' \
-            $DOCKER_NAME_C \
-            2>/dev/null | grep -v '^$'
-          register: existing_containers
-          environment:
-            DOCKER_NAME_C: "{{ ACTUAL_DOCKER_NAME_C }}"
-          failed_when: false
-          changed_when: false
-
-        - name: Show generated container name.
-          debug:
-            msg: "Generated container name: {{ existing_containers.stdout_lines }}"
-
-        - name: Stop containers.
-          command: |
-            /bin/bash -c "docker stop {{ existing_containers.stdout_lines | join(' ') }}"
-          when: existing_containers.stdout != ""
-
-        - name: Delete containers.
-          command: |
-            /bin/bash -c "docker rm -f {{ existing_containers.stdout_lines | join(' ') }}"
-          when: existing_containers.stdout != ""
-      when: "'C' in group_names"
-      tags:
-        - run_docker
-        - clean_up
-
-    - name: Run container for prefill instances.
-      command: bash -c "{{ start_docker_cmd_p }}"
-      environment:
-        DOCKER_NAME_P: "{{ ACTUAL_DOCKER_NAME_P }}"
-      when: "'P' in group_names"
-      tags: run_docker
-
-    - name: Run container for decode instances.
-      command: bash -c "{{ start_docker_cmd_d }}"
-      environment:
-        DOCKER_NAME_D: "{{ ACTUAL_DOCKER_NAME_D }}"
-      when: "'D' in group_names"
-      tags: run_docker
-
-    - name: Run container for global proxy server.
-      command: bash -c "{{ start_docker_cmd_c }}"
-      environment:
-        NODE_PORT: "{{ node_port }}"
-        DOCKER_NAME_C: "{{ ACTUAL_DOCKER_NAME_C }}"
-      when: "'C' in group_names"
-      tags:
-        - run_docker
-
-    - name: Create a directory to store the log.
-      ansible.builtin.file:
-        path: "{{ ansible_env.LOG_PATH }}/{{ inventory_hostname }}"
-        state: directory
-      when: "'P' in group_names or 'D' in group_names or 'C' in group_names"
-      tags: sync_code
-
-    - name: Create a directory to store the code.
-      ansible.builtin.file:
-        path: "{{ ansible_env.CODE_PATH }}"
-        state: directory
-      tags: sync_code
-
-    - name: The executor synchronizes code to all instances.
-      synchronize:
-        src: "{{ ansible_env.CODE_PATH }}/omniinfer"
-        dest: "{{ ansible_env.CODE_PATH }}/"
-      when: >
-        'P' in group_names or
-        'D' in group_names or
-        (
-          'C' in group_names and
-          ansible_host not in
-          (groups.get('P', []) | map('extract', hostvars, 'ansible_host') | list) and
-          ansible_host not in
-          (groups.get('D', []) | map('extract', hostvars, 'ansible_host') | list)
-        )
-      tags: sync_code
-
-    - name: Copy the code from the host machine into the container (prefill).
-      command: bash -c "{{ docker_cp_prefill_code_cmd }}"
-      environment: 
-        DOCKER_NAME_P: "{{ ACTUAL_DOCKER_NAME_P }}"
-      when: "'P' in group_names"
-      tags: sync_code
-
-    - name: Copy the code from the host machine into the container (decode).
-      command: bash -c "{{ docker_cp_decode_code_cmd }}"
-      environment: 
-        DOCKER_NAME_D: "{{ ACTUAL_DOCKER_NAME_D }}"
-      when: "'D' in group_names"
-      tags: sync_code
-
-    - name: docker_update_prefill_code_cmd.
-      command: bash -c "{{ docker_update_prefill_code_cmd }}"
-      environment:
-        DOCKER_NAME_P: "{{ ACTUAL_DOCKER_NAME_P }}"
-      when: "'P' in group_names"
-      tags: pip_install
-
-    - name: docker_update_decode_code_cmd.
-      command: bash -c "{{ docker_update_decode_code_cmd }}"
-      environment:
-        DOCKER_NAME_D: "{{ ACTUAL_DOCKER_NAME_D }}"
-      when: "'D' in group_names"
-      tags: pip_install
-
-    - name: Create a directory on the executor to store ranktable file.
-      command: bash -c "rm -rf {{ ranktable_save_path }}/*; mkdir -p {{ ranktable_save_path }}/global {{ ranktable_save_path }}/collect_files_d {{ ranktable_save_path }}/collect_files_p/api;"
-      delegate_to: localhost
-      tags:
-        - ranktable
-        - clean_up
-
-    - name: Delete temporary script files.
-      command: /bin/bash -c "rm -rf ${SCRIPTS_PATH}/*"
-      register: cmd_result
-      when: "'P' in group_names or 'D' in group_names or 'C' in group_names"
-      tags:
-        - ranktable
-        - clean_up
-
-    - name: Register all values.
-      set_fact:
-        PREFILL_API_SERVER_LIST: >-
-          {% set result=[] %}
-          {% for host in groups['P']|default([]) %}
-            {% set h=hostvars.get(host,{}) %}
-            {% set ansible_host_val=h.ansible_host|default('') %}
-            {% set host_ip_val=h.host_ip|default('') %}
-            {% set api_port_val=h.api_port|default('9000') %}
-            {% if ansible_host_val and host_ip_val and ansible_host_val == host_ip_val %}
-              {% set entry=ansible_host_val~':'~api_port_val %}
-              {% if entry not in result %}
-              {% set _=result.append(entry) %}
-              {% endif %}
-            {% endif %}
-          {% endfor %}
-          {{ result|join(',') }}
-        DECODE_API_SERVER_LIST: >-
-          {% set result=[] %}
-          {% for host in groups['D']|default([]) %}
-            {% set h=hostvars.get(host,{}) %}
-            {% set ip=h.ansible_host|default('') %}
-            {% set port=h.api_port|default('9100') %}
-            {% set num=h.ascend_rt_visible_devices.count(',')|default('0') %}
-            {% if ip %}
-              {% set entry=ip~':'~port~'@'~num %}
-              {% if entry not in result %}
-                {% set _=result.append(entry) %}
-              {% endif %}
-            {% endif %}
-          {% endfor %}
-          {{ result | join(',') }}
-        PREFILL_POD_NUM: >-
-          {{
-            groups['P'] |
-            map('extract', hostvars) |
-            map(attribute='host_ip') |
-            unique |
-            length
-          }}
-        DECODE_POD_NUM: "{{ groups['D'] | length }}"
-        DECODE_SERVER_IP_LIST: >-
-          {% set host_list = [] %}
-          {% for host in groups['D'] %}
-            {% if hostvars[host].host_ip == hostvars[host].ansible_host %}
-              {% set _ = host_list.insert(0, hostvars[host].ansible_host) %}
-            {% else %}
-              {% set _ = host_list.append(hostvars[host].ansible_host) %}
-            {% endif %}
-          {% endfor %}
-          {{ host_list | join(',') }}
-        DECODE_SERVER_ALL: "{{ groups['D'] | map('extract', hostvars) | map(attribute='ascend_rt_visible_devices') | select('defined') | join(',') }}"
-        PREFILL_MERGE_RANKTABLE_LIST: >-
-          {% set result=[] %}
-          {% set element = namespace(entry="") %}
-          {% set hi = namespace(hostip="") %}
-          {% for host in groups['P']|default([]) %}
-            {% set h=hostvars.get(host,{}) %}
-            {% if h.host_ip is defined and (h.host_ip == h.ansible_host or h.host_ip == hi.hostip) %}
-              {% set hi.hostip = h.host_ip | default('') %}
-              {% set ip=h.ansible_host|default('') %}
-              {% set list=h.ascend_rt_visible_devices|default('')|replace(',', '')|replace(' ', '') %}
-              {% if ip %}
-                {% if h.host_ip == h.ansible_host and element.entry == "" %}
-                  {% set element.entry = element.entry + "collect_files_p/local_ranktable_"~ip~'_'~list~'.json' %}
-                {% elif h.host_ip != h.ansible_host and h.host_ip == hi.hostip %}
-                  {% set element.entry = element.entry + "," + "collect_files_p/local_ranktable_"~ip~'_'~list~'.json' %}
-                {% else %}
-                  {% set _=result.append(element.entry) %}
-                  {% set element.entry="collect_files_p/local_ranktable_"~ip~'_'~list~'.json' %}
-                {% endif %}
-              {% endif %}
-            {% endif %}
-          {% endfor %}
-          {% set _=result.append(element.entry) %}
-          {{ result | join(';') }}
-        DECODE_RANKTABLE_LIST: >-
-          {% set result=[] %}
-          {% for host in groups['D']|default([]) %}
-            {% set h=hostvars.get(host,{}) %}
-            {% set ip=h.ansible_host|default('') %}
-            {% set list=h.ascend_rt_visible_devices|default('')|replace(',', '')|replace(' ', '') %}
-            {% if ip %}
-              {% set entry="collect_files_d/local_ranktable_"~ip~'_'~list~'.json' %}
-              {% if entry not in result %}
-                {% set _=result.append(entry) %}
-              {% endif %}
-            {% endif %}
-          {% endfor %}
-          {{ result | join(',') }}
-        DECODE_SERVER_OFFSET: "{% set offsets = {} %}{% set ns = namespace(cnt=0) %}{% for host in groups['D']|default([]) %}{% set _ = offsets.update({host: ns.cnt}) %}{% set num=hostvars[host].ascend_rt_visible_devices.count(',')|default('0')|int %}{% set ns.cnt = ns.cnt + num + 1 %}{% endfor %}{{ offsets }}"
-      run_once: yes
-      delegate_to: localhost
-      tags: always
-
-    - name: Register values for prefill.
-      set_fact:
-        NODE_IP_LIST: >-
-          {{
-            groups['P'] |
-            map('extract', hostvars) |
-            selectattr('host_ip', '==', host_ip) |
-            map(attribute='ansible_host') |
-            unique |
-            join(',')
-          }}
-        NNODES: >-
-          {{
-            groups['P'] |
-            map('extract', hostvars) |
-            selectattr('host_ip', '==', host_ip) |
-            list |
-            length
-          }}
-      when: "'P' in group_names"
-      tags: always
-
-    - name: Display all values.
-      debug:
-        msg: |
-         PREFILL_API_SERVER_LIST: {{ PREFILL_API_SERVER_LIST }}
-         DECODE_API_SERVER_LIST: {{ DECODE_API_SERVER_LIST }}
-         DECODE_SERVER_IP_LIST: {{ DECODE_SERVER_IP_LIST }}
-         PREFILL_POD_NUM: {{ PREFILL_POD_NUM }}
-         DECODE_NUM_DP: {{ DECODE_SERVER_ALL.count(',') + 1 }} 
-         PREFILL_MERGE_RANKTABLE_LIST: {{ PREFILL_MERGE_RANKTABLE_LIST }}   
-         DECODE_RANKTABLE_LIST: {{ DECODE_RANKTABLE_LIST }}
-         DECODE_SERVER_OFFSET: {{ DECODE_SERVER_OFFSET }}
-         NODE_IP_LIST: {{ NODE_IP_LIST }}
-         NNODES: {{ NNODES }}
-      run_once: yes
-      delegate_to: localhost
-      tags: always
-
-    - name: Generate a script to generate the ranktable file for the prefill instances.
-      copy:
-        content: "{{ generate_prefill_ranktable_cmd }}"
-        dest: "$SCRIPTS_PATH/generate_prefill_ranktable.sh"
-        mode: '0750'
-      when: "'P' in group_names"
-      tags: ranktable
-
-    - name: Generate a script to generate the ranktable file for the decode instances.
-      copy:
-        content: "{{ generate_decode_ranktable_cmd }}"
-        dest: "$SCRIPTS_PATH/generate_decode_ranktable.sh"
-        mode: '0750'
-      when: "'D' in group_names"
-      tags: ranktable
-
-    - name: Generate a script to generate the global ranktable file.
-      copy:
-        content: "{{ generate_global_ranktable_cmd }}"
-        dest: "$SCRIPTS_PATH/generate_global_ranktable.sh"
-        mode: '0750'
-      when: "'P' in group_names and inventory_hostname == groups['P'][0]"
-      tags: ranktable
-
-    - name: Delete the the ranktable files.
-      command: /bin/bash -c "rm -rf {{ ranktable_save_path }}/*"
-      register: cmd_result
-      when: "'P' in group_names or 'D' in group_names"
-      tags:
-        - ranktable
-        - clean_up
-
-    - name: Create the path used to store the global ranktable file.
-      command: /bin/bash -c "mkdir -p {{ ranktable_save_path }}/global"
-      when: "'P' in group_names or 'D' in group_names"
-      tags: ranktable
-
-    - name: Generate the ranktable file in the prefill instances.
-      command: bash -c "{{ docker_generate_prefill_ranktable_cmd }}"
-      environment:
-        PREFILL_SERVER_LIST: "{{ ascend_rt_visible_devices }}"
-        DOCKER_NAME_P: "{{ ACTUAL_DOCKER_NAME_P }}"
-      when: "'P' in group_names"
-      tags: ranktable
-
-    - name: Generate the ranktable file in the decode instances.
-      command: bash -c "{{ docker_generate_decode_ranktable_cmd }}"
-      environment:
-        DECODE_SERVER_LIST: "{{ ascend_rt_visible_devices }}"
-        DOCKER_NAME_D: "{{ ACTUAL_DOCKER_NAME_D }}"
-      when: "'D' in group_names"
-      tags: ranktable
-
-    - name: Get a list of JSON files in prefill instances that match the format.
-      ansible.builtin.find:
-        paths: '{{ ranktable_save_path }}/prefill_config'
-        patterns: "local_ranktable_{{ ansible_host }}_[0-9]+.json"
-        use_regex: yes
-      register: p_dynamic_files
-      when: "'P' in group_names"
-      changed_when: false
-      tags: ranktable
-
-    - name: Forward the JSON file of the prefill instances to the executor.
-      ansible.builtin.fetch:
-        src: "{{ item }}"
-        dest: "{{ (item == fixed_file_src) | ternary(ranktable_save_path + '/collect_files_p/api/', ranktable_save_path + '/collect_files_p/') }}"
-        flat: yes
-      loop: "{{ p_dynamic_files.files | map(attribute='path') | list + [fixed_file_src] }}"
-      vars:
-        fixed_file_src: '{{ ranktable_save_path }}/prefill_config/local_ranktable_{{ ansible_host }}_host.json'
-      when:
-        - "'P' in group_names"
-        - p_dynamic_files.matched > 0 or lookup('file', fixed_file_src, errors='ignore').exists
-      tags: ranktable
-
-    - name: Get a list of JSON files in decode instances that match the format.
-      ansible.builtin.find:
-        paths: '{{ ranktable_save_path }}/decode_config'
-        patterns: "local_ranktable_{{ ansible_host }}_[0-9]+.json"
-        use_regex: yes
-      register: d_dynamic_files
-      when: "'D' in group_names"
-      changed_when: false
-      tags: ranktable
-
-    - name: Forward the JSON file of the decode instances to the executor.
-      ansible.builtin.fetch:
-        src: "{{ item }}"
-        dest: '{{ ranktable_save_path }}/collect_files_d/'
-        flat: yes
-      loop: "{{ d_dynamic_files.files | map(attribute='path') | list }}"
-      when:
-        - "'D' in group_names"
-        - d_dynamic_files.matched > 0
-      tags: ranktable
-
-    - name: The executor synchronizes the files to the first prefill instances.
-      synchronize:
-        src: "{{ item }}"
-        dest: "{{ ranktable_save_path }}/global"
-      loop:
-        - "{{ ranktable_save_path }}/collect_files_p"
-        - "{{ ranktable_save_path }}/collect_files_d"
-      when: "'P' in group_names and inventory_hostname == groups['P'][0]"
-      tags: ranktable
-
-    - name: Generate the global ranktable file on the first prefill instances.
-      command: bash -c "{{ docker_generate_global_cmd }}"
-      environment:
-        DOCKER_NAME_P: "{{ ACTUAL_DOCKER_NAME_P }}"
-        DECODE_POD_NUM: "{{ DECODE_POD_NUM }}"
-      when: "'P' in group_names and inventory_hostname == groups['P'][0]"
-      tags: ranktable
-
-    - name: Forward the global ranktable file of the first prefill instances to the executor.
-      ansible.builtin.synchronize:
-        mode: pull
-        src: "{{ ranktable_save_path }}/global/"
-        dest: "{{ ranktable_save_path }}/global/"
-      when: "'P' in group_names and inventory_hostname == groups['P'][0]"
-      tags: ranktable
-
-    - name: The executor synchronizes the global ranktable file to all instances.
-      synchronize:
-        src: "{{ ranktable_save_path }}/global/"
-        dest: "{{ ranktable_save_path }}/global/"
-      when: "inventory_hostname != groups['P'][0]"
-      tags: ranktable
-
-    - name: Generate a script to kill all Python processes in the container.
-      copy:
-        content: "{{ kill_python_processes_cmd }}"
-        dest: "$SCRIPTS_PATH/kill_python_processes.sh"
-        mode: '0750'
-      when: "'P' in group_names or 'D' in group_names"
-      tags: stop_server
-
-    - name: Generate a script to kill all Ray processes in the container. 
-      copy:
-        content: "{{ kill_ray_processes_cmd }}"
-        dest: "$SCRIPTS_PATH/kill_ray_processes.sh"
-        mode: '0750'
-      when: "'P' in group_names or 'D' in group_names"
-      tags: stop_server
-
-    - name: Kill all Python processes in the container of prefill.
-      command: /bin/bash -c "{{ docker_exec_cmd }} $DOCKER_NAME_P /bin/bash -c $SCRIPTS_PATH/kill_python_processes.sh"
-      environment:
-        DOCKER_NAME_P: "{{ ACTUAL_DOCKER_NAME_P }}"
-      failed_when: false
-      no_log: true
-      when: "'P' in group_names"
-      tags: stop_server
-
-    - name: Kill all Ray processes in the container of prefill.
-      command: /bin/bash -c "{{ docker_exec_cmd }} $DOCKER_NAME_P /bin/bash -c $SCRIPTS_PATH/kill_ray_processes.sh"
-      environment:
-        DOCKER_NAME_P: "{{ ACTUAL_DOCKER_NAME_P }}"
-      failed_when: false
-      no_log: true
-      when: "'P' in group_names"
-      tags: stop_server
-
-    - name: Kill all Python processes in the container of decode.
-      command: /bin/bash -c "{{ docker_exec_cmd }} $DOCKER_NAME_D /bin/bash -c $SCRIPTS_PATH/kill_python_processes.sh"
-      environment:
-        DOCKER_NAME_D: "{{ ACTUAL_DOCKER_NAME_D }}"
-      failed_when: false
-      no_log: true
-      when: "'D' in group_names"
-      tags: stop_server
-
-    - name: Kill all Ray processes in the container of decode.
-      command: /bin/bash -c "{{ docker_exec_cmd }} $DOCKER_NAME_D /bin/bash -c $SCRIPTS_PATH/kill_ray_processes.sh"
-      environment:
-        DOCKER_NAME_D: "{{ ACTUAL_DOCKER_NAME_D }}"
-      failed_when: false
-      no_log: true
-      when: "'D' in group_names"
-      tags: stop_server
-
-    - name: Remove proc_trace.txt if it exists (P & D nodes)
-      ansible.builtin.file:
-        path: /tmp/process/proc_trace.txt
-        state: absent
-      when: "'P' in group_names or 'D' in group_names"
-      tags:
-        - run_server
-
-    - name: Generate a script to run the vllm server for the prefill instances.
-      copy:
-        content: "{{ run_vllm_server_prefill_cmd }}"
-        dest: "$SCRIPTS_PATH/vllm_run_for_p.sh"
-        mode: '0750'
-      when: "'P' in group_names"
-      tags:
-        - run_server
-
-    - name: Generate a script to run the vllm server for the decode instances.
-      copy:
-        content: "{{ run_vllm_server_decode_cmd }}"
-        dest: "$SCRIPTS_PATH/vllm_run_for_d.sh"
-        mode: '0750'
-      vars:
-        server_offset_dict: "{{ DECODE_SERVER_OFFSET }}"
-      when: "'D' in group_names"
-      tags:
-        - run_server
-
-    - name: Get socket name for communication between prefill instances and decode instances.
-      shell: |
-        ip -4 route list 0/0 | awk '{print $5}' | head -1
-      register: default_interface_result
-      changed_when: false
-      tags:
-        - run_server
-
-    - name: Use a variable to store the socket name.
-      set_fact:
-        default_interface: "{{ default_interface_result.stdout }}"
-      when: default_interface_result.stdout != ""
-      tags:
-        - run_server
-
-    - name: Run the Omniai service for prefill instances.
-      command: bash -c "{{ docker_start_vllm_cmd_p }}"
-      environment:
-        ROLE: "P"
-        DOCKER_NAME_P: "{{ ACTUAL_DOCKER_NAME_P }}"
-        NODE_PORT: "{{ node_port }}"
-        PREFILL_SERVER_LIST: "{{ ascend_rt_visible_devices }}"
-        API_PORT: "{{ api_port }}"
-        SERVER_IP_LIST: "{{ DECODE_SERVER_IP_LIST | replace(' ', '') | trim }}"
-        PREFILL_POD_NUM: "{{ PREFILL_POD_NUM }}"
-        SOCKET_IFNAME: "{{ default_interface }}"
-        IP: "{{ ansible_host }}"
-        HOST_IP: "{{ host_ip }}"
-        KV_RANK: "{{ kv_rank }}"
-        NODE_RANK: "{{ node_rank }}"
-        PREFILL_TENSOR_PARALLEL_SIZE: "{{ ascend_rt_visible_devices.split(',') | length }}"
-        NNODES: "{{ NNODES }}"
-        NODE_IP_LIST: "{{ NODE_IP_LIST }}"
-      when: "'P' in group_names and (NODE_IP_LIST | string).split(',') | length >= 2"
-      tags:
-        - run_server
-
-    - name: Wait 20 seconds.
-      pause:
-        seconds: 20  # Support decimals（such as 0.5s）
-      when: "(NODE_IP_LIST | string).split(',') | length >= 2"
-      tags:
-        - run_server
-
-    - name: Run the Omniai service for decode instances.
-      command: bash -c "{{ docker_start_vllm_cmd_d }}"
-      environment:
-        ROLE: "D"
-        DOCKER_NAME_D: "{{ ACTUAL_DOCKER_NAME_D }}"
-        NODE_PORT: "{{ node_port }}"
-        API_PORT: "{{ api_port }}"
-        DECODE_SERVER_LIST: "{{ ascend_rt_visible_devices }}"
-        SERVER_IP_LIST: "{{ DECODE_SERVER_IP_LIST | replace(' ', '') | trim }}"
-        PREFILL_POD_NUM: "{{ PREFILL_POD_NUM }}"
-        DECODE_POD_NUM: "{{ DECODE_POD_NUM }}"
-        SOCKET_IFNAME: "{{ default_interface }}"
-        NUM_SERVERS: "{{ ascend_rt_visible_devices.split(',') | length }}"
-        HOST_IP: "{{ host_ip }}"
-        DECODE_DATA_PARALLEL_SIZE: "{{ DECODE_SERVER_ALL }}"
-        HOST: "{{ inventory_hostname }}"
-      when: "'D' in group_names"
-      tags:
-        - run_server
-
-    - name: Wait 45 seconds.
-      pause:
-        seconds: 45
-      when: "(NODE_IP_LIST | string).split(',') | length == 1"
-      tags:
-        - run_server
-
-    - name: Run the Omniai service for prefill instances.
-      command: bash -c "{{ docker_start_vllm_cmd_p }}"
-      environment:
-        ROLE: "P"
-        DOCKER_NAME_P: "{{ ACTUAL_DOCKER_NAME_P }}"
-        NODE_PORT: "{{ node_port }}"
-        PREFILL_SERVER_LIST: "{{ ascend_rt_visible_devices }}"
-        API_PORT: "{{ api_port }}"
-        SERVER_IP_LIST: "{{ DECODE_SERVER_IP_LIST | replace(' ', '') | trim }}"
-        PREFILL_POD_NUM: "{{ PREFILL_POD_NUM }}"
-        SOCKET_IFNAME: "{{ default_interface }}"
-        IP: "{{ ansible_host }}"
-        HOST_IP: "{{ host_ip }}"
-        KV_RANK: "{{ kv_rank }}"
-        NODE_RANK: "{{ node_rank }}"
-        PREFILL_TENSOR_PARALLEL_SIZE: "{{ ascend_rt_visible_devices.split(',') | length }}"
-        NNODES: "{{ NNODES }}"
-        NODE_IP_LIST: "{{ NODE_IP_LIST }}"
-      when: "'P' in group_names and (NODE_IP_LIST | string).split(',') | length == 1"
-      tags:
-        - run_server
-      
-    
-    - name: check vLLM is Ready
-      shell: |
-        timeout=600
-        while [ $timeout -gt 0 ]; do
-          if grep -q "Application startup complete" {{ ansible_env.LOG_PATH }}/server_0.log; then
-            echo "Service ready"
-            exit 0
-          fi
-          sleep 20
-          timeout=$((timeout - 20))
-        done
-        echo "Timeout waiting for service" >&2
-        exit 0
-      delegate_to: "{{ inventory_hostname }}"
-      become: yes
-      when: "'P' in group_names or 'D' in group_names"
-      tags:
-        - proc_bind
-    
-    - name: Ensure bind_cpu.sh is executable
-      file:
-        path: ${CODE_PATH}/omniinfer/tools/scripts/bind_cpu.sh
-        mode: "0755"
-      become: yes
-      tags:
-        - proc_bind
-    
-    - name: Prefill cpu_pin
-      command: /bin/bash -c "{{ docker_exec_cmd }} $DOCKER_NAME_P /bin/bash -c /workspace/omniinfer/tools/scripts/bind_cpu.sh"
-      environment:
-        DOCKER_NAME_P: "{{ ACTUAL_DOCKER_NAME_P }}"
-        SCRIPTS_PATH: "{{ ansible_env.SCRIPTS_PATH }}"
-        ROLE: "P"
-      become: yes
-      when: "'P' in group_names"
-      tags:
-        - proc_bind
-    
-    - name: Decode cpu_pin
-      command: /bin/bash -c "{{ docker_exec_cmd }} $DOCKER_NAME_D /bin/bash -c /workspace/omniinfer/tools/scripts/bind_cpu.sh"
-      environment:
-        DOCKER_NAME_D: "{{ ACTUAL_DOCKER_NAME_D }}"
-        SCRIPTS_PATH: "{{ ansible_env.SCRIPTS_PATH }}"
-        ROLE: "D"
-      become: yes
-      when: "'D' in group_names"
-      tags:
-        - proc_bind
-
-    - name: Generate a script to kill all nginx processes in the container.
-      copy:
-        content: "{{ kill_nginx_processes_cmd }}"
-        dest: "$SCRIPTS_PATH/kill_nginx_processes.sh"
-        mode: '0750'
-      when: "'C' in group_names"
-      tags: run_proxy
-
-    - name: Kill all Python processes in the container of prefill.
-      command: /bin/bash -c "{{ docker_exec_cmd }} $DOCKER_NAME_C /bin/bash -c $SCRIPTS_PATH/kill_nginx_processes.sh"
-      environment:
-        DOCKER_NAME_C: "{{ ACTUAL_DOCKER_NAME_C }}"
-      failed_when: false
-      no_log: true
-      when: "'C' in group_names"
-      tags: run_proxy
-
-    - name: Generate a script to run the global proxy server.
-      copy:
-        content: "{{ run_proxy_cmd }}"
-        dest: "$SCRIPTS_PATH/run_proxy_server.sh"
-        mode: '0750'
-      when: "'C' in group_names"
-      tags:
-        - run_proxy
-
-    - name: Run the global proxy server.
-      command: bash -c "{{ docker_start_proxy_cmd_c }}"
-      environment:
-        DOCKER_NAME_C: "{{ ACTUAL_DOCKER_NAME_C }}"
-      when: "'C' in group_names"
-      tags:
-        - run_proxy
-
-    - name: Create a directory on the executor to store the log.
-      ansible.builtin.file:
-        path: "{{ ansible_env.LOG_PATH_IN_EXECUTOR }}/{{ inventory_hostname }}"
-        state: directory
-      when: "'P' in group_names or 'D' in group_names or 'C' in group_names"
-      delegate_to: localhost
-      tags:
-        - fetch_log
-
-    - name: Forward logs from all machines to the executor.
-      ansible.builtin.synchronize:
-        mode: pull
-        src: "{{ ansible_env.LOG_PATH }}/{{ inventory_hostname }}/"
-        dest: "{{ ansible_env.LOG_PATH_IN_EXECUTOR }}/{{ inventory_hostname }}/"
-      when: "'P' in group_names or 'D' in group_names or 'C' in group_names"
-      tags:
+# Copyright 2025 Huawei Technologies Co., Ltd
+#
+# Licensed under the Apache License, Version 2.0 (the "License");
+# you may not use this file except in compliance with the License.
+# You may obtain a copy of the License at
+#
+# http://www.apache.org/licenses/LICENSE-2.0
+#
+# Unless required by applicable law or agreed to in writing, software
+# distributed under the License is distributed on an "AS IS" BASIS,
+# WITHOUT WARRANTIES OR CONDITIONS OF ANY KIND, either express or implied.
+# See the License for the specific language governing permissions and
+# limitations under the License.
+# ============================================================================
+
+- name: run omniai
+  hosts: all
+  any_errors_fatal: true
+  max_fail_percentage: 0
+  gather_facts: yes
+
+  environment:
+    # Global Configuration
+    LOG_PATH: "/data/log_path"
+    MODEL_PATH: "/data/models/DeepSeek-R1-w8a8-fusion"
+    MODEL_LEN_MAX_PREFILL: "32000"
+    MODEL_LEN_MAX_DECODE: "16384"
+    LOG_PATH_IN_EXECUTOR: "/data/log_path_in_executor"
+    CODE_PATH: "/data/local_code_path"
+
+    # Configuration for containers
+    DOCKER_IMAGE_ID: "REPOSITORY:TAG"
+    DOCKER_NAME_P: "you_name_omni_infer_prefill"
+    DOCKER_NAME_D: "you_name_omni_infer_decode"
+    DOCKER_NAME_C: "you_name_omni_infer_proxy"
+    SCRIPTS_PATH: "/tmp/scripts_path"
+
+    #Configuration for lb_sdk in global proxy
+    PREFILL_LB_SDK: "pd_score_balance"
+    DECODE_LB_SDK: "pd_score_balance"
+
+    # Tensor Parallel Size
+    DECODE_TENSOR_PARALLEL_SIZE: "1"
+
+  vars:
+    # Configure the storage path of the ranktable file.
+    ranktable_save_path: "/tmp/ranktable_save_path"
+    docker_run_cmd: |
+      docker run -it --shm-size=500g \
+        -e RANKTABLE_SAVE_PATH={{ ranktable_save_path }} \
+        -e LOG_PATH=$LOG_PATH \
+        --net=host \
+        --privileged=true \
+        -u root \
+        -w /data \
+        --device=/dev/davinci_manager \
+        --device=/dev/hisi_hdc \
+        --device=/dev/devmm_svm \
+        --entrypoint=bash \
+        -v /data:/data \
+        -v /tmp:/tmp \
+        -v /usr/local/Ascend/driver:/usr/local/Ascend/driver \
+        -v /usr/local/dcmi:/usr/local/dcmi \
+        -v /usr/local/bin/npu-smi:/usr/local/bin/npu-smi \
+        -v /etc/ascend_install.info:/etc/ascend_install.info \
+        -v /usr/local/sbin:/usr/local/sbin \
+        -v /etc/hccn.conf:/etc/hccn.conf \
+        -v /usr/bin/hccn_tool:/usr/bin/hccn_tool \
+        -v $LOG_PATH:$LOG_PATH \
+        -v $MODEL_PATH:$MODEL_PATH \
+        -v $SCRIPTS_PATH:$SCRIPTS_PATH \
+        -v {{ ranktable_save_path }}:{{ ranktable_save_path }} \
+        -v /usr/share/zoneinfo/Asia/Shanghai:/etc/localtime \
+
+    docker_exec_cmd: |
+      docker exec \
+
+    generate_prefill_ranktable_cmd: |
+      #!/bin/bash
+
+      . ~/.bashrc
+
+      rm -rf ${PREFILL_RANKTABLE_SAVE_PATH}
+      mkdir -p ${PREFILL_RANKTABLE_SAVE_PATH}
+      python /workspace/omniinfer/tools/scripts/pd_ranktable_tools.py --mode gen --prefill-server-list "${PREFILL_SERVER_LIST}" --api-server --save-dir ${PREFILL_RANKTABLE_SAVE_PATH}
+
+    generate_decode_ranktable_cmd: |
+      #!/bin/bash
+
+      . ~/.bashrc
+
+      rm -rf ${DECODE_RANKTABLE_SAVE_PATH}
+      mkdir -p ${DECODE_RANKTABLE_SAVE_PATH}
+      python /workspace/omniinfer/tools/scripts/pd_ranktable_tools.py --mode gen --decode-server-list ${DECODE_SERVER_LIST} --save-dir ${DECODE_RANKTABLE_SAVE_PATH}
+
+    generate_global_ranktable_cmd: |
+      #!/bin/bash
+
+      . ~/.bashrc
+      cd ${RANKTABLE_SAVE_PATH}/global
+      decode_ranktable_list="{{ DECODE_RANKTABLE_LIST }}"
+      decode_ranktable_list=$(echo "$decode_ranktable_list" | awk '$1=$1' | tr ',' ' ')
+      prefill_merge_ranktable_list="{{ PREFILL_MERGE_RANKTABLE_LIST }}"
+      prefill_merge_ranktable_list=$(echo "$prefill_merge_ranktable_list" | awk '$1=$1' | tr ',' ' ')
+      prefill_local_ranktable_merge=""
+      IFS=';' read -ra parts <<< ${prefill_merge_ranktable_list}
+
+      for i in "${!parts[@]}"; do
+        part="${parts[$i]}"
+        comma_count=$(grep -o " " <<< "$part" | wc -l)
+        ip_address=""
+
+        if [ "$comma_count" -ge 1 ]; then
+          IFS=',' read -ra subparts <<< "$part"
+          file_name="${subparts[0]}"
+        else
+          file_name="$part"
+        fi
+
+        if [[ "$file_name" =~ local_ranktable_([0-9]{1,3}\.[0-9]{1,3}\.[0-9]{1,3}\.[0-9]{1,3})_ ]]; then
+          ip_address="${BASH_REMATCH[1]}"
+        else
+          ip_addresses=($(grep -oE '[0-9]{1,3}\.[0-9]{1,3}\.[0-9]{1,3}\.[0-9]{1,3}' <<< "$file_name"))
+          ip_address="${ip_addresses[0]}"
+        fi
+
+        mkdir -p "${RANKTABLE_SAVE_PATH}/global/collect_files_p/${ip_address}"
+
+        if [ "$comma_count" -ge 1 ]; then
+          python /workspace/omniinfer/tools/scripts/pd_ranktable_tools.py \
+          --mode merge-local \
+          --local-ranktable-list ${part} \
+          --save-dir ${RANKTABLE_SAVE_PATH}/global/collect_files_p/${ip_address}
+
+          if [ -z "$prefill_local_ranktable_merge" ]; then
+            prefill_local_ranktable_merge=$(ls collect_files_p/${ip_address}/local*merge.json | tr '\n' ' ')
+          else
+            prefill_local_ranktable_merge="${prefill_local_ranktable_merge} $(ls collect_files_p/${ip_address}/local*merge.json | tr '\n' ' ')"
+          fi
+
+        else
+          if [ -z "$prefill_local_ranktable_merge" ]; then
+            prefill_local_ranktable_merge="${part}"
+          else
+            prefill_local_ranktable_merge="${prefill_local_ranktable_merge} ${part}"
+          fi
+        fi
+      done
+
+      api_server_files=$(ls collect_files_p/api/*.json | head -1)
+
+      if [ $DECODE_POD_NUM -gt 1 ]; then
+        python /workspace/omniinfer/tools/scripts/pd_ranktable_tools.py \
+        --mode merge-local \
+        --local-ranktable-list ${decode_ranktable_list} \
+        --save-dir ${RANKTABLE_SAVE_PATH}/global/collect_files_d
+
+        decode_local_ranktable_merge=$(ls collect_files_d/local*merge.json | tr '\n' ' ')
+      else
+        decode_local_ranktable_merge="${decode_ranktable_list}"
+      fi
+
+      python /workspace/omniinfer/tools/scripts/pd_ranktable_tools.py \
+        --mode merge-all \
+        --api-server-list ${api_server_files} \
+        --prefill-server-list ${prefill_local_ranktable_merge} \
+        --decode-server-list ${decode_local_ranktable_merge} \
+        --save-dir ${RANKTABLE_SAVE_PATH}/global
+
+    run_vllm_server_prefill_cmd: |
+      #!/bin/bash
+
+      . ~/.bashrc
+      export HCCL_CONNECT_TIMEOUT=1800
+      export HCCL_EXEC_TIMEOUT=1800
+      export ASCEND_GLOBAL_LOG_LEVEL=3
+      prefill_server_list=$(echo "$PREFILL_SERVER_LIST" | awk '$1=$1' | tr -d ',')
+      KV_PARALLEL_SIZE=$((PREFILL_POD_NUM + 1))
+      MODEL_EXTRA_CFG_PATH="/workspace/omniinfer/tests/test_config/test_config_prefill.json"
+      EXTRA_ARGS='--max-num-batched-tokens 30000 --enforce-eager --enable-expert-parallel --disable-log-requests --max-num-seqs 16 --no-enable-prefix-caching'
+      GPU_UTIL=0.92
+      VLLM_ENABLE_MC2=1
+      HCCL_OP_EXPANSION_MODE="AIV"
+      export PYTORCH_NPU_ALLOC_CONF=expandable_segments:True
+      unset https_proxy
+      unset http_proxy
+      unset proxy
+      
+      # ems env adapter
+      # export ENABLE_VLLM_EMS=0
+      # export MOE_KV_SPLIT=1
+      # export EMS_STORE_LOCAL=1
+      # export EMS_GET_BATCH_SIZE=16
+      # export EMS_GET_THREAD_NUM=26
+      # export MODEL_ID=cc_kvstore@_@ds_default_ns_001
+      # export ACCELERATE_ID=cc_kvstore@_@ds_default_ns_001
+
+      if [ $(echo -n "$NODE_IP_LIST" | tr -cd ',' | wc -c) -ge 1 ]; then
+        export MASTER_NODE_IP=$HOST_IP
+        export NNODES=$NNODES
+        export NODE_RANK=$NODE_RANK
+        export NODE_IP_LIST=$NODE_IP_LIST
+        export RAY_EXPERIMENTAL_NOSET_ASCEND_RT_VISIBLE_DEVICES=1
+        export RAY_CGRAPH_get_timeout=7200
+        ray stop --force
+        LOCAL_RANKTABLE_FLIE=$(ls ${RANKTABLE_SAVE_PATH}/global/collect_files_p/${MASTER_NODE_IP}/local_*merge.json | tr '\n' ' ')
+        EXTRA_ARGS="${EXTRA_ARGS} --distributed-executor-backend ray"
+        node_count=$(( $(echo -n "$NODE_IP_LIST" | tr -cd ',' | wc -c) + 1 ))
+        PREFILL_TENSOR_PARALLEL_SIZE=$(( PREFILL_TENSOR_PARALLEL_SIZE * node_count ))
+      else
+        LOCAL_RANKTABLE_FLIE=($(ls ${RANKTABLE_SAVE_PATH}/prefill_config/local_*$prefill_server_list.json | tr '\n' ' '))
+      fi
+
+      # install omni_placement
+      pip uninstall omni_placement -y
+
+      cd /workspace/omniinfer/tools/scripts
+      PROFILING_NAMELIST=/workspace/omniinfer/omni/adaptors/vllm/patches/profiler_patches/proc_bind/proc_marker_namelist.yml bash /workspace/omniinfer/tools/scripts/pd_run.sh \
+        --global-rank-table-path "${RANKTABLE_SAVE_PATH}/global/global_ranktable_merge.json" \
+        --rank-table-path ${LOCAL_RANKTABLE_FLIE} \
+        --local-decode-server-ip-list "$SERVER_IP_LIST" \
+        --global-decode-server-ip-list "$SERVER_IP_LIST" \
+        --prefill-pod-num ${PREFILL_POD_NUM} \
+        --gloo-socket-ifname ${SOCKET_IFNAME} \
+        --tp-socket-ifname ${SOCKET_IFNAME} \
+        --model-path ${MODEL_PATH} \
+        --master-ip ${HOST_IP} \
+        --role "prefill" \
+        --kv-role "kv_producer" \
+        --max-model-len ${MODEL_LEN_MAX_PREFILL} \
+        --master-port ${MASTER_PORT} \
+        --base-api-port ${API_PORT} \
+        --tp ${PREFILL_TENSOR_PARALLEL_SIZE} \
+        --ascend-rt-visible-devices "${PREFILL_SERVER_LIST}" \
+        --kv-rank ${KV_RANK} \
+        --kv-engine-id ${KV_RANK} \
+        --kv-parallel-size ${KV_PARALLEL_SIZE} \
+        --model-extra-cfg-path ${MODEL_EXTRA_CFG_PATH} \
+        --gpu-util ${GPU_UTIL} \
+        --vllm-enable-mc2 ${VLLM_ENABLE_MC2} \
+        --extra-args "${EXTRA_ARGS}" \
+        --hccl-buffsize "${HCCL_BUFFSIZE}" \
+        --hccl-op-expansion-mode "${HCCL_OP_EXPANSION_MODE}" \
+        --log-dir "${LOG_PATH}/{{ inventory_hostname }}" > ${LOG_PATH}/{{ inventory_hostname }}/run_prefill.log 2>&1 &
+    
+    run_vllm_server_decode_cmd: |
+      #!/bin/bash
+
+      . ~/.bashrc
+      HCCL_BUFFSIZE=1000
+      export HCCL_CONNECT_TIMEOUT=1800
+      export HCCL_EXEC_TIMEOUT=1800
+      export ASCEND_GLOBAL_LOG_LEVEL=3
+      dp=$(echo -n "$DECODE_DATA_PARALLEL_SIZE" | tr -cd ',' | wc -c)
+      ((dp++))
+      KV_PARALLEL_SIZE=$((PREFILL_POD_NUM + 1))
+
+      if [ $DECODE_POD_NUM -gt 1 ]; then
+        LOCAL_RANKTABLE_FLIE=($(ls ${RANKTABLE_SAVE_PATH}/global/collect_files_d/local_*merge.json | tr '\n' ' '))
+      else
+        LOCAL_RANKTABLE_FLIE=($(ls ${RANKTABLE_SAVE_PATH}/decode_config/local_*.json | tr '\n' ' '))
+      fi
+
+      declare -A config_dict=(
+          {% for key, value in server_offset_dict.items() %}
+          [{{ key }}]={{ value }}{% if not loop.last %} {% endif %}
+          {% endfor %}
+      )
+      MODEL_EXTRA_CFG_PATH="/workspace/omniinfer/tests/test_config/test_config_decode.json"
+      EXTRA_ARGS='--enable-expert-parallel --disable-log-requests --max-num-seqs 32 --no-enable-prefix-caching'
+      GPU_UTIL=0.92
+      ADDITIONAL_CONFIG='{"graph_model_compile_config": {"level":1}}'
+      VLLM_ENABLE_MC2=1
+      HCCL_OP_EXPANSION_MODE="AIV"
+      export PYTORCH_NPU_ALLOC_CONF=expandable_segments:True
+      unset https_proxy
+      unset http_proxy
+      unset proxy
+      
+      # install omni_placement
+      pip uninstall omni_placement -y
+      
+      python /workspace/omniinfer/tools/scripts/process_nz_config.py /usr/local/Ascend/ascend-toolkit/latest/opp/built-in/op_impl/ai_core/tbe/config/ascend910_93/aic-ascend910_93-ops-info.json
+
+      cd /workspace/omniinfer/tools/scripts
+      PROFILING_NAMELIST=/workspace/omniinfer/omni/adaptors/vllm/patches/profiler_patches/proc_bind/proc_marker_namelist.yml bash /workspace/omniinfer/tools/scripts/pd_run.sh \
+        --global-rank-table-path "${RANKTABLE_SAVE_PATH}/global/global_ranktable_merge.json" \
+        --rank-table-path ${LOCAL_RANKTABLE_FLIE} \
+        --local-decode-server-ip-list "$SERVER_IP_LIST" \
+        --global-decode-server-ip-list "$SERVER_IP_LIST" \
+        --prefill-pod-num ${PREFILL_POD_NUM} \
+        --gloo-socket-ifname ${SOCKET_IFNAME} \
+        --tp-socket-ifname ${SOCKET_IFNAME} \
+        --num-servers ${NUM_SERVERS} \
+        --num-dp ${dp} \
+        --server-offset ${config_dict[$HOST]:-0} \
+        --model-path ${MODEL_PATH} \
+        --master-ip ${HOST_IP} \
+        --role "decode" \
+        --kv-role "kv_consumer" \
+        --max-model-len ${MODEL_LEN_MAX_DECODE} \
+        --master-port ${MASTER_PORT} \
+        --base-api-port ${API_PORT} \
+        --tp ${DECODE_TENSOR_PARALLEL_SIZE} \
+        --kv-rank ${PREFILL_POD_NUM} \
+        --kv-engine-id ${PREFILL_POD_NUM} \
+        --kv-parallel-size ${KV_PARALLEL_SIZE} \
+        --model-extra-cfg-path ${MODEL_EXTRA_CFG_PATH} \
+        --gpu-util ${GPU_UTIL} \
+        --additional-config "$ADDITIONAL_CONFIG" \
+        --vllm-enable-mc2 ${VLLM_ENABLE_MC2} \
+        --extra-args "${EXTRA_ARGS}" \
+        --hccl-buffsize "${HCCL_BUFFSIZE}" \
+        --hccl-op-expansion-mode "${HCCL_OP_EXPANSION_MODE}" \
+        --log-dir "${LOG_PATH}/{{ inventory_hostname }}" > ${LOG_PATH}/{{ inventory_hostname }}/run_decode.log 2>&1 &
+
+    run_proxy_cmd: |
+      #!/bin/bash
+
+      prefill_result="{{ PREFILL_API_SERVER_LIST }}"
+      prefill_result=`echo "$prefill_result" | awk '$1=$1'`
+
+      decode_result=""
+      decode_api_servers="{{ DECODE_API_SERVER_LIST }}"
+      decode_api_servers=`echo "$decode_api_servers" | awk '$1=$1'`
+      decode_array=(${decode_api_servers//,/ })
+      for var in ${decode_array[@]}; do
+        address=${var%@*}
+        ip=${address%:*}
+        port=${address#*:}
+        num=${var#*@}
+        for ((i=0; i<=$num;i++)); do
+          if [[ -z ${decode_result} ]]; then
+            decode_result="$ip:$port"
+          else
+            decode_result="${decode_result},$ip:$port"
+          fi
+          ((port++))
+        done
+      done
+
+      cd /workspace/omniinfer/tools/scripts
+      bash global_proxy.sh \
+        --listen-port "$PROXY_NODE_PORT" \
+        --prefill-servers-list "$prefill_result" \
+        --decode-servers-list "$decode_result" \
+        --log-file ${LOG_PATH}/{{ inventory_hostname }}/nginx_error.log \
+        --log-level notice \
+        --core-num 4 \
+        --start-core-index 16 \
+        --prefill-lb-sdk ${PREFILL_LB_SDK} \
+        --decode-lb-sdk ${DECODE_LB_SDK}
+
+    kill_python_processes_cmd: |
+      #!/bin/bash
+
+      ps aux | grep "python" | grep -v "grep" | awk '{print $2}' | xargs kill -9
+
+    kill_nginx_processes_cmd: |
+      #!/bin/bash
+
+      ps aux | grep "nginx" | grep -v "grep" | awk '{print $2}' | xargs kill -9
+
+    kill_ray_processes_cmd: |
+      #!/bin/bash
+
+      ps aux | grep "ray" | grep -v "grep" | awk '{print $2}' | xargs kill -9
+
+    start_docker_cmd_p: >
+      {{ docker_run_cmd }}
+      -d --name $DOCKER_NAME_P $DOCKER_IMAGE_ID
+
+    start_docker_cmd_d: >
+      {{ docker_run_cmd }}
+      -d --name $DOCKER_NAME_D $DOCKER_IMAGE_ID
+
+    start_docker_cmd_c: >
+      {{ docker_run_cmd }}
+      -e PROXY_NODE_PORT=$NODE_PORT
+      -d --name $DOCKER_NAME_C $DOCKER_IMAGE_ID
+
+    docker_generate_prefill_ranktable_cmd: >
+      {{ docker_exec_cmd }}
+      -e PREFILL_SERVER_LIST=$PREFILL_SERVER_LIST
+      -e PREFILL_RANKTABLE_SAVE_PATH={{ ranktable_save_path }}/prefill_config
+      $DOCKER_NAME_P
+      /bin/bash -c $SCRIPTS_PATH/generate_prefill_ranktable.sh
+
+    docker_generate_decode_ranktable_cmd: >
+      {{ docker_exec_cmd }}
+      -e DECODE_SERVER_LIST=$DECODE_SERVER_LIST
+      -e DECODE_RANKTABLE_SAVE_PATH={{ ranktable_save_path }}/decode_config
+      $DOCKER_NAME_D
+      /bin/bash -c $SCRIPTS_PATH/generate_decode_ranktable.sh
+
+    docker_generate_global_cmd: >
+      {{ docker_exec_cmd }}
+      -e DECODE_POD_NUM=$DECODE_POD_NUM
+      $DOCKER_NAME_P
+      /bin/bash -c $SCRIPTS_PATH/generate_global_ranktable.sh
+
+    docker_start_vllm_cmd_p: >
+      {{ docker_exec_cmd }}
+      -e MODEL_PATH=$MODEL_PATH
+      -e MODEL_LEN_MAX_PREFILL=$MODEL_LEN_MAX_PREFILL
+      -e PREFILL_SERVER_LIST=$PREFILL_SERVER_LIST
+      -e PREFILL_TENSOR_PARALLEL_SIZE=$PREFILL_TENSOR_PARALLEL_SIZE
+      -e IP=$IP
+      -e HOST_IP=$HOST_IP
+      -e MASTER_PORT=$NODE_PORT
+      -e API_PORT=$API_PORT
+      -e SERVER_IP_LIST=$SERVER_IP_LIST
+      -e PREFILL_POD_NUM=$PREFILL_POD_NUM
+      -e SOCKET_IFNAME=$SOCKET_IFNAME
+      -e KV_RANK=$KV_RANK
+      -e NNODES=$NNODES
+      -e NODE_RANK=$NODE_RANK
+      -e NODE_IP_LIST=$NODE_IP_LIST
+      -d $DOCKER_NAME_P
+      /bin/bash -c $SCRIPTS_PATH/vllm_run_for_p.sh
+
+    docker_start_vllm_cmd_d: >
+      {{ docker_exec_cmd }}
+      -e MODEL_PATH=$MODEL_PATH
+      -e MODEL_LEN_MAX_DECODE=$MODEL_LEN_MAX_DECODE
+      -e DECODE_SERVER_LIST=$DECODE_SERVER_LIST
+      -e DECODE_TENSOR_PARALLEL_SIZE=$DECODE_TENSOR_PARALLEL_SIZE
+      -e DECODE_DATA_PARALLEL_SIZE=$DECODE_DATA_PARALLEL_SIZE
+      -e HOST_IP=$HOST_IP
+      -e MASTER_PORT=$NODE_PORT
+      -e API_PORT=$API_PORT
+      -e SERVER_IP_LIST=$SERVER_IP_LIST
+      -e PREFILL_POD_NUM=$PREFILL_POD_NUM
+      -e DECODE_POD_NUM=$DECODE_POD_NUM
+      -e SOCKET_IFNAME=$SOCKET_IFNAME
+      -e NUM_SERVERS=$NUM_SERVERS
+      -e HOST=$HOST
+      -d $DOCKER_NAME_D
+      /bin/bash -c $SCRIPTS_PATH/vllm_run_for_d.sh
+
+    docker_start_proxy_cmd_c: >
+      {{ docker_exec_cmd }}
+      -e PREFILL_LB_SDK=$PREFILL_LB_SDK
+      -e DECODE_LB_SDK=$DECODE_LB_SDK
+      -d $DOCKER_NAME_C
+      /bin/bash -c $SCRIPTS_PATH/run_proxy_server.sh
+
+    docker_cp_prefill_code_cmd: "docker cp {{ ansible_env.CODE_PATH }}/omniinfer $DOCKER_NAME_P:/workspace/"
+    docker_cp_decode_code_cmd: "docker cp {{ ansible_env.CODE_PATH }}/omniinfer $DOCKER_NAME_D:/workspace/"
+    docker_update_prefill_code_cmd: "{{ docker_exec_cmd }} $DOCKER_NAME_P /bin/bash -c '. ~/.bashrc && cd /workspace/omniinfer/infer_engines && git config --global --add safe.directory /workspace/omniinfer/infer_engines/vllm && cd vllm && git checkout -f && cd .. && bash bash_install_code.sh && pip uninstall vllm -y && pip uninstall omniinfer -y && cd vllm && SETUPTOOLS_SCM_PRETEND_VERSION=0.9.0 VLLM_TARGET_DEVICE=empty pip install -e . --no-deps && cd ../../ && pip install -e . --no-deps && pip uninstall numpy -y && pip install numpy==1.26 --no-deps > ${LOG_PATH}/{{ inventory_hostname }}/pip.log'"
+    docker_update_decode_code_cmd: "{{ docker_exec_cmd }} $DOCKER_NAME_D /bin/bash -c '. ~/.bashrc && cd /workspace/omniinfer/infer_engines && git config --global --add safe.directory /workspace/omniinfer/infer_engines/vllm && cd vllm && git checkout -f && cd .. && bash bash_install_code.sh && pip uninstall vllm -y && pip uninstall omniinfer -y && cd vllm && SETUPTOOLS_SCM_PRETEND_VERSION=0.9.0 VLLM_TARGET_DEVICE=empty pip install -e . --no-deps && cd ../../ && pip install -e . --no-deps && pip uninstall numpy -y && pip install numpy==1.26 --no-deps > ${LOG_PATH}/{{ inventory_hostname }}/pip.log'"
+
+  tasks:
+    - name: generate container name.
+      set_fact:
+        ACTUAL_DOCKER_NAME_P: "{{ ansible_env.DOCKER_NAME_P }}_{{ inventory_hostname }}"
+        ACTUAL_DOCKER_NAME_D: "{{ ansible_env.DOCKER_NAME_D }}_{{ inventory_hostname }}"
+        ACTUAL_DOCKER_NAME_C: "{{ ansible_env.DOCKER_NAME_C }}_{{ inventory_hostname }}"
+      when: "'P' in group_names or 'D' in group_names or 'C' in group_names"
+      tags: always
+      
+    - name: Check and delete Prefill/Decode group Docker containers.
+      block:
+        - name: Check whether the container exists.
+          shell: |
+            docker inspect --format='{{"{{.Name}}"}}' \
+            $DOCKER_NAME_P $DOCKER_NAME_D \
+            2>/dev/null | grep -v '^$'
+          register: existing_containers
+          environment:
+            DOCKER_NAME_P: "{{ ACTUAL_DOCKER_NAME_P }}"
+            DOCKER_NAME_D: "{{ ACTUAL_DOCKER_NAME_D }}"
+          failed_when: false
+          changed_when: false
+
+        - name: Show generated container name.
+          debug:
+            msg: "Generated container name: {{ existing_containers.stdout_lines }}"
+
+        - name: Stop containers.
+          command: |
+            /bin/bash -c "docker stop {{ existing_containers.stdout_lines | join(' ') }}"
+          when: existing_containers.stdout != ""
+
+        - name: Delete containers.
+          command: |
+            /bin/bash -c "docker rm -f {{ existing_containers.stdout_lines | join(' ') }}"
+          when: existing_containers.stdout != ""
+      when: "'P' in group_names or 'D' in group_names"
+      tags:
+        - run_docker
+        - clean_up
+
+    - name: Check and delete containers used for global proxy server.
+      block:
+        - name: Check whether the container exists.
+          shell: |
+            docker inspect --format='{{"{{.Name}}"}}' \
+            $DOCKER_NAME_C \
+            2>/dev/null | grep -v '^$'
+          register: existing_containers
+          environment:
+            DOCKER_NAME_C: "{{ ACTUAL_DOCKER_NAME_C }}"
+          failed_when: false
+          changed_when: false
+
+        - name: Show generated container name.
+          debug:
+            msg: "Generated container name: {{ existing_containers.stdout_lines }}"
+
+        - name: Stop containers.
+          command: |
+            /bin/bash -c "docker stop {{ existing_containers.stdout_lines | join(' ') }}"
+          when: existing_containers.stdout != ""
+
+        - name: Delete containers.
+          command: |
+            /bin/bash -c "docker rm -f {{ existing_containers.stdout_lines | join(' ') }}"
+          when: existing_containers.stdout != ""
+      when: "'C' in group_names"
+      tags:
+        - run_docker
+        - clean_up
+
+    - name: Run container for prefill instances.
+      command: bash -c "{{ start_docker_cmd_p }}"
+      environment:
+        DOCKER_NAME_P: "{{ ACTUAL_DOCKER_NAME_P }}"
+      when: "'P' in group_names"
+      tags: run_docker
+
+    - name: Run container for decode instances.
+      command: bash -c "{{ start_docker_cmd_d }}"
+      environment:
+        DOCKER_NAME_D: "{{ ACTUAL_DOCKER_NAME_D }}"
+      when: "'D' in group_names"
+      tags: run_docker
+
+    - name: Run container for global proxy server.
+      command: bash -c "{{ start_docker_cmd_c }}"
+      environment:
+        NODE_PORT: "{{ node_port }}"
+        DOCKER_NAME_C: "{{ ACTUAL_DOCKER_NAME_C }}"
+      when: "'C' in group_names"
+      tags:
+        - run_docker
+
+    - name: Create a directory to store the log.
+      ansible.builtin.file:
+        path: "{{ ansible_env.LOG_PATH }}/{{ inventory_hostname }}"
+        state: directory
+      when: "'P' in group_names or 'D' in group_names or 'C' in group_names"
+      tags: sync_code
+
+    - name: Create a directory to store the code.
+      ansible.builtin.file:
+        path: "{{ ansible_env.CODE_PATH }}"
+        state: directory
+      tags: sync_code
+
+    - name: The executor synchronizes code to all instances.
+      synchronize:
+        src: "{{ ansible_env.CODE_PATH }}/omniinfer"
+        dest: "{{ ansible_env.CODE_PATH }}/"
+      when: >
+        'P' in group_names or
+        'D' in group_names or
+        (
+          'C' in group_names and
+          ansible_host not in
+          (groups.get('P', []) | map('extract', hostvars, 'ansible_host') | list) and
+          ansible_host not in
+          (groups.get('D', []) | map('extract', hostvars, 'ansible_host') | list)
+        )
+      tags: sync_code
+
+    - name: Copy the code from the host machine into the container (prefill).
+      command: bash -c "{{ docker_cp_prefill_code_cmd }}"
+      environment: 
+        DOCKER_NAME_P: "{{ ACTUAL_DOCKER_NAME_P }}"
+      when: "'P' in group_names"
+      tags: sync_code
+
+    - name: Copy the code from the host machine into the container (decode).
+      command: bash -c "{{ docker_cp_decode_code_cmd }}"
+      environment: 
+        DOCKER_NAME_D: "{{ ACTUAL_DOCKER_NAME_D }}"
+      when: "'D' in group_names"
+      tags: sync_code
+
+    - name: docker_update_prefill_code_cmd.
+      command: bash -c "{{ docker_update_prefill_code_cmd }}"
+      environment:
+        DOCKER_NAME_P: "{{ ACTUAL_DOCKER_NAME_P }}"
+      when: "'P' in group_names"
+      tags: pip_install
+
+    - name: docker_update_decode_code_cmd.
+      command: bash -c "{{ docker_update_decode_code_cmd }}"
+      environment:
+        DOCKER_NAME_D: "{{ ACTUAL_DOCKER_NAME_D }}"
+      when: "'D' in group_names"
+      tags: pip_install
+
+    - name: Create a directory on the executor to store ranktable file.
+      command: bash -c "rm -rf {{ ranktable_save_path }}/*; mkdir -p {{ ranktable_save_path }}/global {{ ranktable_save_path }}/collect_files_d {{ ranktable_save_path }}/collect_files_p/api;"
+      delegate_to: localhost
+      tags:
+        - ranktable
+        - clean_up
+
+    - name: Delete temporary script files.
+      command: /bin/bash -c "rm -rf ${SCRIPTS_PATH}/*"
+      register: cmd_result
+      when: "'P' in group_names or 'D' in group_names or 'C' in group_names"
+      tags:
+        - ranktable
+        - clean_up
+
+    - name: Register all values.
+      set_fact:
+        PREFILL_API_SERVER_LIST: >-
+          {% set result=[] %}
+          {% for host in groups['P']|default([]) %}
+            {% set h=hostvars.get(host,{}) %}
+            {% set ansible_host_val=h.ansible_host|default('') %}
+            {% set host_ip_val=h.host_ip|default('') %}
+            {% set api_port_val=h.api_port|default('9000') %}
+            {% if ansible_host_val and host_ip_val and ansible_host_val == host_ip_val %}
+              {% set entry=ansible_host_val~':'~api_port_val %}
+              {% if entry not in result %}
+              {% set _=result.append(entry) %}
+              {% endif %}
+            {% endif %}
+          {% endfor %}
+          {{ result|join(',') }}
+        DECODE_API_SERVER_LIST: >-
+          {% set result=[] %}
+          {% for host in groups['D']|default([]) %}
+            {% set h=hostvars.get(host,{}) %}
+            {% set ip=h.ansible_host|default('') %}
+            {% set port=h.api_port|default('9100') %}
+            {% set num=h.ascend_rt_visible_devices.count(',')|default('0') %}
+            {% if ip %}
+              {% set entry=ip~':'~port~'@'~num %}
+              {% if entry not in result %}
+                {% set _=result.append(entry) %}
+              {% endif %}
+            {% endif %}
+          {% endfor %}
+          {{ result | join(',') }}
+        PREFILL_POD_NUM: >-
+          {{
+            groups['P'] |
+            map('extract', hostvars) |
+            map(attribute='host_ip') |
+            unique |
+            length
+          }}
+        DECODE_POD_NUM: "{{ groups['D'] | length }}"
+        DECODE_SERVER_IP_LIST: >-
+          {% set host_list = [] %}
+          {% for host in groups['D'] %}
+            {% if hostvars[host].host_ip == hostvars[host].ansible_host %}
+              {% set _ = host_list.insert(0, hostvars[host].ansible_host) %}
+            {% else %}
+              {% set _ = host_list.append(hostvars[host].ansible_host) %}
+            {% endif %}
+          {% endfor %}
+          {{ host_list | join(',') }}
+        DECODE_SERVER_ALL: "{{ groups['D'] | map('extract', hostvars) | map(attribute='ascend_rt_visible_devices') | select('defined') | join(',') }}"
+        PREFILL_MERGE_RANKTABLE_LIST: >-
+          {% set result=[] %}
+          {% set element = namespace(entry="") %}
+          {% set hi = namespace(hostip="") %}
+          {% for host in groups['P']|default([]) %}
+            {% set h=hostvars.get(host,{}) %}
+            {% if h.host_ip is defined and (h.host_ip == h.ansible_host or h.host_ip == hi.hostip) %}
+              {% set hi.hostip = h.host_ip | default('') %}
+              {% set ip=h.ansible_host|default('') %}
+              {% set list=h.ascend_rt_visible_devices|default('')|replace(',', '')|replace(' ', '') %}
+              {% if ip %}
+                {% if h.host_ip == h.ansible_host and element.entry == "" %}
+                  {% set element.entry = element.entry + "collect_files_p/local_ranktable_"~ip~'_'~list~'.json' %}
+                {% elif h.host_ip != h.ansible_host and h.host_ip == hi.hostip %}
+                  {% set element.entry = element.entry + "," + "collect_files_p/local_ranktable_"~ip~'_'~list~'.json' %}
+                {% else %}
+                  {% set _=result.append(element.entry) %}
+                  {% set element.entry="collect_files_p/local_ranktable_"~ip~'_'~list~'.json' %}
+                {% endif %}
+              {% endif %}
+            {% endif %}
+          {% endfor %}
+          {% set _=result.append(element.entry) %}
+          {{ result | join(';') }}
+        DECODE_RANKTABLE_LIST: >-
+          {% set result=[] %}
+          {% for host in groups['D']|default([]) %}
+            {% set h=hostvars.get(host,{}) %}
+            {% set ip=h.ansible_host|default('') %}
+            {% set list=h.ascend_rt_visible_devices|default('')|replace(',', '')|replace(' ', '') %}
+            {% if ip %}
+              {% set entry="collect_files_d/local_ranktable_"~ip~'_'~list~'.json' %}
+              {% if entry not in result %}
+                {% set _=result.append(entry) %}
+              {% endif %}
+            {% endif %}
+          {% endfor %}
+          {{ result | join(',') }}
+        DECODE_SERVER_OFFSET: "{% set offsets = {} %}{% set ns = namespace(cnt=0) %}{% for host in groups['D']|default([]) %}{% set _ = offsets.update({host: ns.cnt}) %}{% set num=hostvars[host].ascend_rt_visible_devices.count(',')|default('0')|int %}{% set ns.cnt = ns.cnt + num + 1 %}{% endfor %}{{ offsets }}"
+      run_once: yes
+      delegate_to: localhost
+      tags: always
+
+    - name: Register values for prefill.
+      set_fact:
+        NODE_IP_LIST: >-
+          {{
+            groups['P'] |
+            map('extract', hostvars) |
+            selectattr('host_ip', '==', host_ip) |
+            map(attribute='ansible_host') |
+            unique |
+            join(',')
+          }}
+        NNODES: >-
+          {{
+            groups['P'] |
+            map('extract', hostvars) |
+            selectattr('host_ip', '==', host_ip) |
+            list |
+            length
+          }}
+      when: "'P' in group_names"
+      tags: always
+
+    - name: Display all values.
+      debug:
+        msg: |
+         PREFILL_API_SERVER_LIST: {{ PREFILL_API_SERVER_LIST }}
+         DECODE_API_SERVER_LIST: {{ DECODE_API_SERVER_LIST }}
+         DECODE_SERVER_IP_LIST: {{ DECODE_SERVER_IP_LIST }}
+         PREFILL_POD_NUM: {{ PREFILL_POD_NUM }}
+         DECODE_NUM_DP: {{ DECODE_SERVER_ALL.count(',') + 1 }} 
+         PREFILL_MERGE_RANKTABLE_LIST: {{ PREFILL_MERGE_RANKTABLE_LIST }}   
+         DECODE_RANKTABLE_LIST: {{ DECODE_RANKTABLE_LIST }}
+         DECODE_SERVER_OFFSET: {{ DECODE_SERVER_OFFSET }}
+         NODE_IP_LIST: {{ NODE_IP_LIST }}
+         NNODES: {{ NNODES }}
+      run_once: yes
+      delegate_to: localhost
+      tags: always
+
+    - name: Generate a script to generate the ranktable file for the prefill instances.
+      copy:
+        content: "{{ generate_prefill_ranktable_cmd }}"
+        dest: "$SCRIPTS_PATH/generate_prefill_ranktable.sh"
+        mode: '0750'
+      when: "'P' in group_names"
+      tags: ranktable
+
+    - name: Generate a script to generate the ranktable file for the decode instances.
+      copy:
+        content: "{{ generate_decode_ranktable_cmd }}"
+        dest: "$SCRIPTS_PATH/generate_decode_ranktable.sh"
+        mode: '0750'
+      when: "'D' in group_names"
+      tags: ranktable
+
+    - name: Generate a script to generate the global ranktable file.
+      copy:
+        content: "{{ generate_global_ranktable_cmd }}"
+        dest: "$SCRIPTS_PATH/generate_global_ranktable.sh"
+        mode: '0750'
+      when: "'P' in group_names and inventory_hostname == groups['P'][0]"
+      tags: ranktable
+
+    - name: Delete the the ranktable files.
+      command: /bin/bash -c "rm -rf {{ ranktable_save_path }}/*"
+      register: cmd_result
+      when: "'P' in group_names or 'D' in group_names"
+      tags:
+        - ranktable
+        - clean_up
+
+    - name: Create the path used to store the global ranktable file.
+      command: /bin/bash -c "mkdir -p {{ ranktable_save_path }}/global"
+      when: "'P' in group_names or 'D' in group_names"
+      tags: ranktable
+
+    - name: Generate the ranktable file in the prefill instances.
+      command: bash -c "{{ docker_generate_prefill_ranktable_cmd }}"
+      environment:
+        PREFILL_SERVER_LIST: "{{ ascend_rt_visible_devices }}"
+        DOCKER_NAME_P: "{{ ACTUAL_DOCKER_NAME_P }}"
+      when: "'P' in group_names"
+      tags: ranktable
+
+    - name: Generate the ranktable file in the decode instances.
+      command: bash -c "{{ docker_generate_decode_ranktable_cmd }}"
+      environment:
+        DECODE_SERVER_LIST: "{{ ascend_rt_visible_devices }}"
+        DOCKER_NAME_D: "{{ ACTUAL_DOCKER_NAME_D }}"
+      when: "'D' in group_names"
+      tags: ranktable
+
+    - name: Get a list of JSON files in prefill instances that match the format.
+      ansible.builtin.find:
+        paths: '{{ ranktable_save_path }}/prefill_config'
+        patterns: "local_ranktable_{{ ansible_host }}_[0-9]+.json"
+        use_regex: yes
+      register: p_dynamic_files
+      when: "'P' in group_names"
+      changed_when: false
+      tags: ranktable
+
+    - name: Forward the JSON file of the prefill instances to the executor.
+      ansible.builtin.fetch:
+        src: "{{ item }}"
+        dest: "{{ (item == fixed_file_src) | ternary(ranktable_save_path + '/collect_files_p/api/', ranktable_save_path + '/collect_files_p/') }}"
+        flat: yes
+      loop: "{{ p_dynamic_files.files | map(attribute='path') | list + [fixed_file_src] }}"
+      vars:
+        fixed_file_src: '{{ ranktable_save_path }}/prefill_config/local_ranktable_{{ ansible_host }}_host.json'
+      when:
+        - "'P' in group_names"
+        - p_dynamic_files.matched > 0 or lookup('file', fixed_file_src, errors='ignore').exists
+      tags: ranktable
+
+    - name: Get a list of JSON files in decode instances that match the format.
+      ansible.builtin.find:
+        paths: '{{ ranktable_save_path }}/decode_config'
+        patterns: "local_ranktable_{{ ansible_host }}_[0-9]+.json"
+        use_regex: yes
+      register: d_dynamic_files
+      when: "'D' in group_names"
+      changed_when: false
+      tags: ranktable
+
+    - name: Forward the JSON file of the decode instances to the executor.
+      ansible.builtin.fetch:
+        src: "{{ item }}"
+        dest: '{{ ranktable_save_path }}/collect_files_d/'
+        flat: yes
+      loop: "{{ d_dynamic_files.files | map(attribute='path') | list }}"
+      when:
+        - "'D' in group_names"
+        - d_dynamic_files.matched > 0
+      tags: ranktable
+
+    - name: The executor synchronizes the files to the first prefill instances.
+      synchronize:
+        src: "{{ item }}"
+        dest: "{{ ranktable_save_path }}/global"
+      loop:
+        - "{{ ranktable_save_path }}/collect_files_p"
+        - "{{ ranktable_save_path }}/collect_files_d"
+      when: "'P' in group_names and inventory_hostname == groups['P'][0]"
+      tags: ranktable
+
+    - name: Generate the global ranktable file on the first prefill instances.
+      command: bash -c "{{ docker_generate_global_cmd }}"
+      environment:
+        DOCKER_NAME_P: "{{ ACTUAL_DOCKER_NAME_P }}"
+        DECODE_POD_NUM: "{{ DECODE_POD_NUM }}"
+      when: "'P' in group_names and inventory_hostname == groups['P'][0]"
+      tags: ranktable
+
+    - name: Forward the global ranktable file of the first prefill instances to the executor.
+      ansible.builtin.synchronize:
+        mode: pull
+        src: "{{ ranktable_save_path }}/global/"
+        dest: "{{ ranktable_save_path }}/global/"
+      when: "'P' in group_names and inventory_hostname == groups['P'][0]"
+      tags: ranktable
+
+    - name: The executor synchronizes the global ranktable file to all instances.
+      synchronize:
+        src: "{{ ranktable_save_path }}/global/"
+        dest: "{{ ranktable_save_path }}/global/"
+      when: "inventory_hostname != groups['P'][0]"
+      tags: ranktable
+
+    - name: Generate a script to kill all Python processes in the container.
+      copy:
+        content: "{{ kill_python_processes_cmd }}"
+        dest: "$SCRIPTS_PATH/kill_python_processes.sh"
+        mode: '0750'
+      when: "'P' in group_names or 'D' in group_names"
+      tags: stop_server
+
+    - name: Generate a script to kill all Ray processes in the container. 
+      copy:
+        content: "{{ kill_ray_processes_cmd }}"
+        dest: "$SCRIPTS_PATH/kill_ray_processes.sh"
+        mode: '0750'
+      when: "'P' in group_names or 'D' in group_names"
+      tags: stop_server
+
+    - name: Kill all Python processes in the container of prefill.
+      command: /bin/bash -c "{{ docker_exec_cmd }} $DOCKER_NAME_P /bin/bash -c $SCRIPTS_PATH/kill_python_processes.sh"
+      environment:
+        DOCKER_NAME_P: "{{ ACTUAL_DOCKER_NAME_P }}"
+      failed_when: false
+      no_log: true
+      when: "'P' in group_names"
+      tags: stop_server
+
+    - name: Kill all Ray processes in the container of prefill.
+      command: /bin/bash -c "{{ docker_exec_cmd }} $DOCKER_NAME_P /bin/bash -c $SCRIPTS_PATH/kill_ray_processes.sh"
+      environment:
+        DOCKER_NAME_P: "{{ ACTUAL_DOCKER_NAME_P }}"
+      failed_when: false
+      no_log: true
+      when: "'P' in group_names"
+      tags: stop_server
+
+    - name: Kill all Python processes in the container of decode.
+      command: /bin/bash -c "{{ docker_exec_cmd }} $DOCKER_NAME_D /bin/bash -c $SCRIPTS_PATH/kill_python_processes.sh"
+      environment:
+        DOCKER_NAME_D: "{{ ACTUAL_DOCKER_NAME_D }}"
+      failed_when: false
+      no_log: true
+      when: "'D' in group_names"
+      tags: stop_server
+
+    - name: Kill all Ray processes in the container of decode.
+      command: /bin/bash -c "{{ docker_exec_cmd }} $DOCKER_NAME_D /bin/bash -c $SCRIPTS_PATH/kill_ray_processes.sh"
+      environment:
+        DOCKER_NAME_D: "{{ ACTUAL_DOCKER_NAME_D }}"
+      failed_when: false
+      no_log: true
+      when: "'D' in group_names"
+      tags: stop_server
+
+    - name: Remove proc_trace.txt if it exists (P & D nodes)
+      ansible.builtin.file:
+        path: /tmp/process/proc_trace.txt
+        state: absent
+      when: "'P' in group_names or 'D' in group_names"
+      tags:
+        - run_server
+
+    - name: Generate a script to run the vllm server for the prefill instances.
+      copy:
+        content: "{{ run_vllm_server_prefill_cmd }}"
+        dest: "$SCRIPTS_PATH/vllm_run_for_p.sh"
+        mode: '0750'
+      when: "'P' in group_names"
+      tags:
+        - run_server
+
+    - name: Generate a script to run the vllm server for the decode instances.
+      copy:
+        content: "{{ run_vllm_server_decode_cmd }}"
+        dest: "$SCRIPTS_PATH/vllm_run_for_d.sh"
+        mode: '0750'
+      vars:
+        server_offset_dict: "{{ DECODE_SERVER_OFFSET }}"
+      when: "'D' in group_names"
+      tags:
+        - run_server
+
+    - name: Get socket name for communication between prefill instances and decode instances.
+      shell: |
+        ip -4 route list 0/0 | awk '{print $5}' | head -1
+      register: default_interface_result
+      changed_when: false
+      tags:
+        - run_server
+
+    - name: Use a variable to store the socket name.
+      set_fact:
+        default_interface: "{{ default_interface_result.stdout }}"
+      when: default_interface_result.stdout != ""
+      tags:
+        - run_server
+
+    - name: Run the Omniai service for prefill instances.
+      command: bash -c "{{ docker_start_vllm_cmd_p }}"
+      environment:
+        ROLE: "P"
+        DOCKER_NAME_P: "{{ ACTUAL_DOCKER_NAME_P }}"
+        NODE_PORT: "{{ node_port }}"
+        PREFILL_SERVER_LIST: "{{ ascend_rt_visible_devices }}"
+        API_PORT: "{{ api_port }}"
+        SERVER_IP_LIST: "{{ DECODE_SERVER_IP_LIST | replace(' ', '') | trim }}"
+        PREFILL_POD_NUM: "{{ PREFILL_POD_NUM }}"
+        SOCKET_IFNAME: "{{ default_interface }}"
+        IP: "{{ ansible_host }}"
+        HOST_IP: "{{ host_ip }}"
+        KV_RANK: "{{ kv_rank }}"
+        NODE_RANK: "{{ node_rank }}"
+        PREFILL_TENSOR_PARALLEL_SIZE: "{{ ascend_rt_visible_devices.split(',') | length }}"
+        NNODES: "{{ NNODES }}"
+        NODE_IP_LIST: "{{ NODE_IP_LIST }}"
+      when: "'P' in group_names and (NODE_IP_LIST | string).split(',') | length >= 2"
+      tags:
+        - run_server
+
+    - name: Wait 20 seconds.
+      pause:
+        seconds: 20  # Support decimals（such as 0.5s）
+      when: "(NODE_IP_LIST | string).split(',') | length >= 2"
+      tags:
+        - run_server
+
+    - name: Run the Omniai service for decode instances.
+      command: bash -c "{{ docker_start_vllm_cmd_d }}"
+      environment:
+        ROLE: "D"
+        DOCKER_NAME_D: "{{ ACTUAL_DOCKER_NAME_D }}"
+        NODE_PORT: "{{ node_port }}"
+        API_PORT: "{{ api_port }}"
+        DECODE_SERVER_LIST: "{{ ascend_rt_visible_devices }}"
+        SERVER_IP_LIST: "{{ DECODE_SERVER_IP_LIST | replace(' ', '') | trim }}"
+        PREFILL_POD_NUM: "{{ PREFILL_POD_NUM }}"
+        DECODE_POD_NUM: "{{ DECODE_POD_NUM }}"
+        SOCKET_IFNAME: "{{ default_interface }}"
+        NUM_SERVERS: "{{ ascend_rt_visible_devices.split(',') | length }}"
+        HOST_IP: "{{ host_ip }}"
+        DECODE_DATA_PARALLEL_SIZE: "{{ DECODE_SERVER_ALL }}"
+        HOST: "{{ inventory_hostname }}"
+      when: "'D' in group_names"
+      tags:
+        - run_server
+
+    - name: Wait 45 seconds.
+      pause:
+        seconds: 45
+      when: "(NODE_IP_LIST | string).split(',') | length == 1"
+      tags:
+        - run_server
+
+    - name: Run the Omniai service for prefill instances.
+      command: bash -c "{{ docker_start_vllm_cmd_p }}"
+      environment:
+        ROLE: "P"
+        DOCKER_NAME_P: "{{ ACTUAL_DOCKER_NAME_P }}"
+        NODE_PORT: "{{ node_port }}"
+        PREFILL_SERVER_LIST: "{{ ascend_rt_visible_devices }}"
+        API_PORT: "{{ api_port }}"
+        SERVER_IP_LIST: "{{ DECODE_SERVER_IP_LIST | replace(' ', '') | trim }}"
+        PREFILL_POD_NUM: "{{ PREFILL_POD_NUM }}"
+        SOCKET_IFNAME: "{{ default_interface }}"
+        IP: "{{ ansible_host }}"
+        HOST_IP: "{{ host_ip }}"
+        KV_RANK: "{{ kv_rank }}"
+        NODE_RANK: "{{ node_rank }}"
+        PREFILL_TENSOR_PARALLEL_SIZE: "{{ ascend_rt_visible_devices.split(',') | length }}"
+        NNODES: "{{ NNODES }}"
+        NODE_IP_LIST: "{{ NODE_IP_LIST }}"
+      when: "'P' in group_names and (NODE_IP_LIST | string).split(',') | length == 1"
+      tags:
+        - run_server
+      
+    
+    - name: check vLLM is Ready
+      shell: |
+        timeout=600
+        while [ $timeout -gt 0 ]; do
+          if grep -q "Application startup complete" {{ ansible_env.LOG_PATH }}/server_0.log; then
+            echo "Service ready"
+            exit 0
+          fi
+          sleep 20
+          timeout=$((timeout - 20))
+        done
+        echo "Timeout waiting for service" >&2
+        exit 0
+      delegate_to: "{{ inventory_hostname }}"
+      become: yes
+      when: "'P' in group_names or 'D' in group_names"
+      tags:
+        - proc_bind
+    
+    - name: Ensure bind_cpu.sh is executable
+      file:
+        path: ${CODE_PATH}/omniinfer/tools/scripts/bind_cpu.sh
+        mode: "0755"
+      become: yes
+      tags:
+        - proc_bind
+    
+    - name: Prefill cpu_pin
+      command: /bin/bash -c "{{ docker_exec_cmd }} $DOCKER_NAME_P /bin/bash -c /workspace/omniinfer/tools/scripts/bind_cpu.sh"
+      environment:
+        DOCKER_NAME_P: "{{ ACTUAL_DOCKER_NAME_P }}"
+        SCRIPTS_PATH: "{{ ansible_env.SCRIPTS_PATH }}"
+        ROLE: "P"
+      become: yes
+      when: "'P' in group_names"
+      tags:
+        - proc_bind
+    
+    - name: Decode cpu_pin
+      command: /bin/bash -c "{{ docker_exec_cmd }} $DOCKER_NAME_D /bin/bash -c /workspace/omniinfer/tools/scripts/bind_cpu.sh"
+      environment:
+        DOCKER_NAME_D: "{{ ACTUAL_DOCKER_NAME_D }}"
+        SCRIPTS_PATH: "{{ ansible_env.SCRIPTS_PATH }}"
+        ROLE: "D"
+      become: yes
+      when: "'D' in group_names"
+      tags:
+        - proc_bind
+
+    - name: Generate a script to kill all nginx processes in the container.
+      copy:
+        content: "{{ kill_nginx_processes_cmd }}"
+        dest: "$SCRIPTS_PATH/kill_nginx_processes.sh"
+        mode: '0750'
+      when: "'C' in group_names"
+      tags: run_proxy
+
+    - name: Kill all Python processes in the container of prefill.
+      command: /bin/bash -c "{{ docker_exec_cmd }} $DOCKER_NAME_C /bin/bash -c $SCRIPTS_PATH/kill_nginx_processes.sh"
+      environment:
+        DOCKER_NAME_C: "{{ ACTUAL_DOCKER_NAME_C }}"
+      failed_when: false
+      no_log: true
+      when: "'C' in group_names"
+      tags: run_proxy
+
+    - name: Generate a script to run the global proxy server.
+      copy:
+        content: "{{ run_proxy_cmd }}"
+        dest: "$SCRIPTS_PATH/run_proxy_server.sh"
+        mode: '0750'
+      when: "'C' in group_names"
+      tags:
+        - run_proxy
+
+    - name: Run the global proxy server.
+      command: bash -c "{{ docker_start_proxy_cmd_c }}"
+      environment:
+        DOCKER_NAME_C: "{{ ACTUAL_DOCKER_NAME_C }}"
+      when: "'C' in group_names"
+      tags:
+        - run_proxy
+
+    - name: Create a directory on the executor to store the log.
+      ansible.builtin.file:
+        path: "{{ ansible_env.LOG_PATH_IN_EXECUTOR }}/{{ inventory_hostname }}"
+        state: directory
+      when: "'P' in group_names or 'D' in group_names or 'C' in group_names"
+      delegate_to: localhost
+      tags:
+        - fetch_log
+
+    - name: Forward logs from all machines to the executor.
+      ansible.builtin.synchronize:
+        mode: pull
+        src: "{{ ansible_env.LOG_PATH }}/{{ inventory_hostname }}/"
+        dest: "{{ ansible_env.LOG_PATH_IN_EXECUTOR }}/{{ inventory_hostname }}/"
+      when: "'P' in group_names or 'D' in group_names or 'C' in group_names"
+      tags:
         - fetch_log